<?xml version="1.0"?> 
<package format="2">
  <!-- This is a Catkin package.xml file to optionally support building DART in
       a Catkin workspace. Catkin is not required to build DART. For more
       information, see: http://ros.org/reps/rep-0136.html -->
<<<<<<< HEAD
  <name>dart</name>
  <version>6.4.0</version>
=======
  <name>dartsim</name>
  <version>6.3.1</version>
>>>>>>> 7b235163
  <description>
    DART (Dynamic Animation and Robotics Toolkit) is a collaborative,
    cross-platform, open source library created by the Georgia Tech Graphics
    Lab and Humanoid Robotics Lab, with ongoing support by the University
    of Washington Personal Robotics Lab and Open Robotics. DART provides data
    structures and algorithms for kinematic and dynamic applications in robotics
    and computer animation.
  </description>
  <url type="website">http://dartsim.github.io/</url>
  <url type="repository">https://github.com/dartsim/dart</url>
  <url type="bugtracker">https://github.com/dartsim/dart/issues</url>
  <maintainer email="grey@openrobotics.org">Michael X. Grey</maintainer>
  <author email="jslee02@gmail.com">Jeongseok Lee</author>
  <author email="karenliu@cc.gatech.edu">C. Karen Liu</author>
  <author>Mike Stilman</author>
  <license>BSD</license>
  <build_depend>pkg-config</build_depend>
  <depend>assimp</depend>
  <depend>bullet</depend>
  <depend>boost</depend>
  <depend>eigen</depend>
  <depend>libfcl-dev</depend>
  <depend>glut</depend>
  <depend>libflann-dev</depend>
  <depend>liburdfdom-dev</depend>
  <depend>libxi-dev</depend>
  <depend>libxmu-dev</depend>
  <depend>tinyxml2</depend>

  <!-- The following tags are recommended by REP-136 -->
  <exec_depend>catkin</exec_depend>
  <buildtool_depend>cmake</buildtool_depend>
  <export>
    <build_type>cmake</build_type>
  </export>

</package><|MERGE_RESOLUTION|>--- conflicted
+++ resolved
@@ -3,13 +3,8 @@
   <!-- This is a Catkin package.xml file to optionally support building DART in
        a Catkin workspace. Catkin is not required to build DART. For more
        information, see: http://ros.org/reps/rep-0136.html -->
-<<<<<<< HEAD
-  <name>dart</name>
+  <name>dartsim</name>
   <version>6.4.0</version>
-=======
-  <name>dartsim</name>
-  <version>6.3.1</version>
->>>>>>> 7b235163
   <description>
     DART (Dynamic Animation and Robotics Toolkit) is a collaborative,
     cross-platform, open source library created by the Georgia Tech Graphics
