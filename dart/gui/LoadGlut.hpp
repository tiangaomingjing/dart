/*
 * Copyright (c) 2011-2018, The DART development contributors
 * All rights reserved.
 *
 * The list of contributors can be found at:
 *   https://github.com/dartsim/dart/blob/master/LICENSE
 *
 * This file is provided under the following "BSD-style" License:
 *   Redistribution and use in source and binary forms, with or
 *   without modification, are permitted provided that the following
 *   conditions are met:
 *   * Redistributions of source code must retain the above copyright
 *     notice, this list of conditions and the following disclaimer.
 *   * Redistributions in binary form must reproduce the above
 *     copyright notice, this list of conditions and the following
 *     disclaimer in the documentation and/or other materials provided
 *     with the distribution.
 *   THIS SOFTWARE IS PROVIDED BY THE COPYRIGHT HOLDERS AND
 *   CONTRIBUTORS "AS IS" AND ANY EXPRESS OR IMPLIED WARRANTIES,
 *   INCLUDING, BUT NOT LIMITED TO, THE IMPLIED WARRANTIES OF
 *   MERCHANTABILITY AND FITNESS FOR A PARTICULAR PURPOSE ARE
 *   DISCLAIMED. IN NO EVENT SHALL THE COPYRIGHT HOLDER OR
 *   CONTRIBUTORS BE LIABLE FOR ANY DIRECT, INDIRECT, INCIDENTAL,
 *   SPECIAL, EXEMPLARY, OR CONSEQUENTIAL DAMAGES (INCLUDING, BUT NOT
 *   LIMITED TO, PROCUREMENT OF SUBSTITUTE GOODS OR SERVICES; LOSS OF
 *   USE, DATA, OR PROFITS; OR BUSINESS INTERRUPTION) HOWEVER CAUSED
 *   AND ON ANY THEORY OF LIABILITY, WHETHER IN CONTRACT, STRICT
 *   LIABILITY, OR TORT (INCLUDING NEGLIGENCE OR OTHERWISE) ARISING IN
 *   ANY WAY OUT OF THE USE OF THIS SOFTWARE, EVEN IF ADVISED OF THE
 *   POSSIBILITY OF SUCH DAMAGE.
 */

#ifndef DART_GUI_LOADGLUT_HPP_
#define DART_GUI_LOADGLUT_HPP_

<<<<<<< HEAD
#warning "This file is deprecated in DART 6.1. "\
=======
#warning "This file is deprecated in DART 6.6. "\
>>>>>>> 30964d48
         "Please use dart/gui/glut/LoadGlut.hpp instead."

#include "dart/gui/glut/LoadGlut.hpp"

#endif  // DART_GUI_LOADGLUT_HPP_<|MERGE_RESOLUTION|>--- conflicted
+++ resolved
@@ -33,11 +33,7 @@
 #ifndef DART_GUI_LOADGLUT_HPP_
 #define DART_GUI_LOADGLUT_HPP_
 
-<<<<<<< HEAD
-#warning "This file is deprecated in DART 6.1. "\
-=======
 #warning "This file is deprecated in DART 6.6. "\
->>>>>>> 30964d48
          "Please use dart/gui/glut/LoadGlut.hpp instead."
 
 #include "dart/gui/glut/LoadGlut.hpp"
