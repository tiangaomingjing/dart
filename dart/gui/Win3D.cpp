/*
 * Copyright (c) 2011-2016, Georgia Tech Research Corporation
 * All rights reserved.
 *
 * Author(s): Sumit Jain <sumit@cc.gatech.edu>
              Saul Reynolds-Haertle <saulrh@gatech.edu>
 *
 * Georgia Tech Graphics Lab and Humanoid Robotics Lab
 *
 * Directed by Prof. C. Karen Liu and Prof. Mike Stilman
 * <karenliu@cc.gatech.edu> <mstilman@cc.gatech.edu>
 *
 * This file is provided under the following "BSD-style" License:
 *   Redistribution and use in source and binary forms, with or
 *   without modification, are permitted provided that the following
 *   conditions are met:
 *   * Redistributions of source code must retain the above copyright
 *     notice, this list of conditions and the following disclaimer.
 *   * Redistributions in binary form must reproduce the above
 *     copyright notice, this list of conditions and the following
 *     disclaimer in the documentation and/or other materials provided
 *     with the distribution.
 *   THIS SOFTWARE IS PROVIDED BY THE COPYRIGHT HOLDERS AND
 *   CONTRIBUTORS "AS IS" AND ANY EXPRESS OR IMPLIED WARRANTIES,
 *   INCLUDING, BUT NOT LIMITED TO, THE IMPLIED WARRANTIES OF
 *   MERCHANTABILITY AND FITNESS FOR A PARTICULAR PURPOSE ARE
 *   DISCLAIMED. IN NO EVENT SHALL THE COPYRIGHT HOLDER OR
 *   CONTRIBUTORS BE LIABLE FOR ANY DIRECT, INDIRECT, INCIDENTAL,
 *   SPECIAL, EXEMPLARY, OR CONSEQUENTIAL DAMAGES (INCLUDING, BUT NOT
 *   LIMITED TO, PROCUREMENT OF SUBSTITUTE GOODS OR SERVICES; LOSS OF
 *   USE, DATA, OR PROFITS; OR BUSINESS INTERRUPTION) HOWEVER CAUSED
 *   AND ON ANY THEORY OF LIABILITY, WHETHER IN CONTRACT, STRICT
 *   LIABILITY, OR TORT (INCLUDING NEGLIGENCE OR OTHERWISE) ARISING IN
 *   ANY WAY OUT OF THE USE OF THIS SOFTWARE, EVEN IF ADVISED OF THE
 *   POSSIBILITY OF SUCH DAMAGE.
 */

#include "dart/gui/Win3D.hpp"

#include <algorithm>

<<<<<<< HEAD
#include "dart/gui/LoadGlut.h"
=======
#include "dart/gui/LoadGlut.hpp"
>>>>>>> 7641f057

namespace dart {
namespace gui {

Win3D::Win3D()
  : GlutWindow(),
    mTrans(0.0, 0.0, 0.0),
    mEye(0.0, 0.0, 1.0),
    mUp(0.0, 1.0, 0.0),
    mZoom(1.0),
    mPersp(45.0),
    mRotate(false),
    mTranslate(false),
    mZooming(false) {
}

void Win3D::initWindow(int _w, int _h, const char* _name) {
  GlutWindow::initWindow(_w, _h, _name);

  int smaller = _w < _h ? _w : _h;
  mTrackBall.setTrackball(Eigen::Vector2d(_w*0.5, _h*0.5), smaller/2.5);
}

void Win3D::resize(int _w, int _h) {
  mWinWidth = _w;
  mWinHeight = _h;

  glMatrixMode(GL_PROJECTION);
  glLoadIdentity();
  glViewport(0, 0, mWinWidth, mWinHeight);
  gluPerspective(mPersp,
                 static_cast<double>(mWinWidth)/static_cast<double>(mWinHeight),
                 0.1, 10.0);

  glMatrixMode(GL_MODELVIEW);
  glLoadIdentity();

  mTrackBall.setCenter(Eigen::Vector2d(_w*0.5, _h*0.5));
  mTrackBall.setRadius(std::min(_w, _h)/2.5);

  glutPostRedisplay();
}

void Win3D::keyboard(unsigned char _key, int /*_x*/, int /*_y*/) {
  switch (_key) {
    case ',':  // slow down
      mDisplayTimeout +=2;
      break;
    case '.':  // speed up
      mDisplayTimeout -= 2;
      if (mDisplayTimeout < 1)
        mDisplayTimeout = 1;
      break;
    case 'c':
    case 'C':  // screen capture
      mCapture = !mCapture;
#ifndef _WIN32
      if (mCapture)
        glEnable(GL_MULTISAMPLE);
      else
        glDisable(GL_MULTISAMPLE);
#endif
      // TODO: Disabled use of GL_MULTISAMPLE for Windows. Please see #411 for
      // the detail.
      break;
    case 27:  // ESC
      exit(0);
  }

  glutPostRedisplay();
  // printf("ascii key: %lu\n", key);
}

void Win3D::click(int _button, int _state, int _x, int _y) {
  mMouseDown = !mMouseDown;
  int mask = glutGetModifiers();
  if (mMouseDown) {
    if (_button == GLUT_LEFT_BUTTON) {
      if (mask == GLUT_ACTIVE_SHIFT) {
        mZooming = true;
      } else {
        mRotate = true;
        mTrackBall.startBall(_x, mWinHeight - _y);
      }
    } else if (_button == GLUT_RIGHT_BUTTON || _button == GLUT_MIDDLE_BUTTON) {
      mTranslate = true;
    } else if (_button == 3 && _state == GLUT_DOWN) {  // mouse wheel up
      // each scroll generates a down and an immediate up,
      // so ignore ups
      mZoom += 0.1;
    } else if (_button == 4 && _state == GLUT_DOWN) {  // mouse wheel down?
      // each scroll generates a down and an immediate up,
      // so ignore ups
      mZoom -= 0.1;
    }
    mMouseX = _x;
    mMouseY = _y;
  } else {
    mTranslate = false;
    mRotate = false;
    mZooming = false;
  }
  glutPostRedisplay();
}

void Win3D::drag(int _x, int _y) {
  double deltaX = _x - mMouseX;
  double deltaY = _y - mMouseY;

  mMouseX = _x;
  mMouseY = _y;

  if (mRotate) {
    if (deltaX != 0 || deltaY != 0)
      mTrackBall.updateBall(_x, mWinHeight - _y);
  }
  if (mTranslate) {
    Eigen::Matrix3d rot = mTrackBall.getRotationMatrix();
    mTrans += rot.transpose()*Eigen::Vector3d(deltaX, -deltaY, 0.0);
  }
  if (mZooming) {
    mZoom += deltaY*0.01;
  }
  glutPostRedisplay();
}

void Win3D::render() {
  glMatrixMode(GL_PROJECTION);
  glLoadIdentity();
  gluPerspective(mPersp,
                 static_cast<double>(mWinWidth)/static_cast<double>(mWinHeight),
                 0.1, 10.0);
  gluLookAt(mEye[0], mEye[1], mEye[2], 0.0, 0.0, -1.0, mUp[0], mUp[1], mUp[2]);

  glMatrixMode(GL_MODELVIEW);
  glLoadIdentity();
  initGL();

  mTrackBall.applyGLRotation();

  // Draw world origin indicator
  if (!mCapture)
  {
    glEnable(GL_DEPTH_TEST);
    glDisable(GL_TEXTURE_2D);
    glDisable(GL_LIGHTING);
    glLineWidth(2.0);
    if (mRotate || mTranslate || mZooming) {
      glColor3f(1.0f, 0.0f, 0.0f);
      glBegin(GL_LINES);
      glVertex3f(-0.1f, 0.0f, -0.0f);
      glVertex3f(0.15f, 0.0f, -0.0f);
      glEnd();

      glColor3f(0.0f, 1.0f, 0.0f);
      glBegin(GL_LINES);
      glVertex3f(0.0f, -0.1f, 0.0f);
      glVertex3f(0.0f, 0.15f, 0.0f);
      glEnd();

      glColor3f(0.0f, 0.0f, 1.0f);
      glBegin(GL_LINES);
      glVertex3f(0.0f, 0.0f, -0.1f);
      glVertex3f(0.0f, 0.0f, 0.15f);
      glEnd();
    }
  }

  glScalef(mZoom, mZoom, mZoom);
  glTranslatef(mTrans[0]*0.001, mTrans[1]*0.001, mTrans[2]*0.001);

  initLights();
  draw();

  // Draw trackball indicator
  if (mRotate && !mCapture)
    mTrackBall.draw(mWinWidth, mWinHeight);

  glutSwapBuffers();

  if (mCapture)
    screenshot();
}

void Win3D::initGL() {
  glClearColor(mBackground[0], mBackground[1], mBackground[2], mBackground[3]);
  glClear(GL_COLOR_BUFFER_BIT | GL_DEPTH_BUFFER_BIT);
  glEnable(GL_BLEND);
  glBlendFunc(GL_SRC_ALPHA, GL_ONE_MINUS_SRC_ALPHA);
  glHint(GL_POLYGON_SMOOTH_HINT, GL_NICEST);
  glEnable(GL_POLYGON_SMOOTH);
  glShadeModel(GL_SMOOTH);
  glPolygonMode(GL_FRONT, GL_FILL);
}

void Win3D::initLights() {
  static float ambient[]             = {0.2, 0.2, 0.2, 1.0};
  static float diffuse[]             = {0.6, 0.6, 0.6, 1.0};
  static float front_mat_shininess[] = {60.0};
  static float front_mat_specular[]  = {0.2, 0.2,  0.2,  1.0};
  static float front_mat_diffuse[]   = {0.5, 0.28, 0.38, 1.0};
  static float lmodel_ambient[]      = {0.2, 0.2,  0.2,  1.0};
  static float lmodel_twoside[]      = {GL_FALSE};

  GLfloat position[] = {1.0, 0.0, 0.0, 0.0};
  GLfloat position1[] = {-1.0, 0.0, 0.0, 0.0};

  glEnable(GL_LIGHT0);
  glLightfv(GL_LIGHT0, GL_AMBIENT,  ambient);
  glLightfv(GL_LIGHT0, GL_DIFFUSE,  diffuse);
  glLightfv(GL_LIGHT0, GL_POSITION, position);

  glLightModelfv(GL_LIGHT_MODEL_AMBIENT,  lmodel_ambient);
  glLightModelfv(GL_LIGHT_MODEL_TWO_SIDE, lmodel_twoside);

  glEnable(GL_LIGHT1);
  glLightfv(GL_LIGHT1, GL_DIFFUSE, diffuse);
  glLightfv(GL_LIGHT1, GL_POSITION, position1);
  glEnable(GL_LIGHTING);
  glEnable(GL_COLOR_MATERIAL);

  glMaterialfv(GL_FRONT_AND_BACK, GL_SHININESS, front_mat_shininess);
  glMaterialfv(GL_FRONT_AND_BACK, GL_SPECULAR,  front_mat_specular);
  glMaterialfv(GL_FRONT_AND_BACK, GL_DIFFUSE,   front_mat_diffuse);

  glEnable(GL_DEPTH_TEST);
  glDepthFunc(GL_LEQUAL);
  glDisable(GL_CULL_FACE);
  glEnable(GL_NORMALIZE);
}

// Remove once deprecated function, capturing(), is removed
void accFrustum(GLdouble left, GLdouble right, GLdouble bottom, GLdouble top,
                GLdouble nearPlane, GLdouble farPlane,
                GLdouble pixdx, GLdouble pixdy, GLdouble eyedx, GLdouble eyedy,
                GLdouble focus) {
  GLdouble xwsize, ywsize;
  GLdouble dx, dy;
  GLint viewport[4];

  glGetIntegerv(GL_VIEWPORT, viewport);

  xwsize = right - left;
  ywsize = top - bottom;
  dx = -(pixdx * xwsize / static_cast<GLdouble>(viewport[2])
       + eyedx * nearPlane / focus);
  dy = -(pixdy * ywsize / static_cast<GLdouble>(viewport[3])
       + eyedy * nearPlane / focus);

  glFrustum(left + dx, right + dx, bottom + dy, top + dy, nearPlane, farPlane);

  glMatrixMode(GL_MODELVIEW);
  glLoadIdentity();
  glTranslatef(-eyedx, -eyedy, 0.0);
}

// Remove once deprecated function, capturing(), is removed
void accPerspective(GLdouble fovy, GLdouble aspect,
                    GLdouble nearPlane, GLdouble farPlane,
                    GLdouble pixdx, GLdouble pixdy,
                    GLdouble eyedx, GLdouble eyedy, GLdouble focus) {
  GLdouble fov2 = ((fovy*M_PI) / 180.0) / 2.0;
  GLdouble top = nearPlane / (cosf(fov2) / sinf(fov2));
  GLdouble bottom = -top;
  GLdouble right = top * aspect;
  GLdouble left = -right;

  accFrustum(left, right, bottom, top, nearPlane, farPlane,
             pixdx, pixdy, eyedx, eyedy, focus);
}

}  // namespace gui
}  // namespace dart<|MERGE_RESOLUTION|>--- conflicted
+++ resolved
@@ -39,11 +39,7 @@
 
 #include <algorithm>
 
-<<<<<<< HEAD
-#include "dart/gui/LoadGlut.h"
-=======
 #include "dart/gui/LoadGlut.hpp"
->>>>>>> 7641f057
 
 namespace dart {
 namespace gui {
