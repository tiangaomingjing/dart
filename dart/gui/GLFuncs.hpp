--- conflicted
+++ resolved
@@ -40,17 +40,10 @@
 namespace dart {
 namespace gui {
 
-<<<<<<< HEAD
-/// \deprecated Deprecated in 6.1. Please use
-/// dart::gui::glut::drawStringOnScreen() instead in
-/// dart/gui/glut/GLUTFuncs.hpp file.
-DART_DEPRECATED(6.1)
-=======
 /// \deprecated Deprecated in 6.6. Please use
 /// dart::gui::glut::drawStringOnScreen() instead in
 /// dart/gui/glut/GLUTFuncs.hpp file.
 DART_DEPRECATED(6.6)
->>>>>>> 30964d48
 void drawStringOnScreen(float _x, float _y, const std::string& _s,
                         bool _bigFont = true);
 
