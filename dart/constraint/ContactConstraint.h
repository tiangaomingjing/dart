--- conflicted
+++ resolved
@@ -114,11 +114,7 @@
   void getInformation(ConstraintInfo* _info) override;
 
   // Documentation inherited
-<<<<<<< HEAD
-  void applyUnitImpulse(size_t _idx) override;
-=======
   void applyUnitImpulse(std::size_t _idx) override;
->>>>>>> 5aeb3d00
 
   // Documentation inherited
   void getVelocityChange(double* _vel, bool _withCfm) override;
