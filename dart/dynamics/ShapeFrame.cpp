--- conflicted
+++ resolved
@@ -74,14 +74,8 @@
 } // namespace detail
 
 //==============================================================================
-<<<<<<< HEAD
-VisualAspect::VisualAspect(common::Composite* comp,
-                         const PropertiesData& properties)
-  : VisualAspect::Base(comp, properties)
-=======
 VisualAspect::VisualAspect(const PropertiesData& properties)
-  : VisualAspect::BaseClass(properties)
->>>>>>> 19bd5609
+  : VisualAspect::Base(properties)
 {
   // Do nothing
 }
@@ -180,11 +174,7 @@
 //==============================================================================
 DynamicsAspect::DynamicsAspect(
     const PropertiesData& properties)
-<<<<<<< HEAD
-  : Base(comp, properties)
-=======
-  : BaseClass(properties)
->>>>>>> 19bd5609
+  : Base(properties)
 {
   // Do nothing
 }
