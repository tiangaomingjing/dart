/*
 * Copyright (c) 2011-2015, Georgia Tech Research Corporation
 * All rights reserved.
 *
 * Author(s): Sehoon Ha <sehoon.ha@gmail.com>,
 *            Jeongseok Lee <jslee02@gmail.com>
 *
 * Georgia Tech Graphics Lab and Humanoid Robotics Lab
 *
 * Directed by Prof. C. Karen Liu and Prof. Mike Stilman
 * <karenliu@cc.gatech.edu> <mstilman@cc.gatech.edu>
 *
 * This file is provided under the following "BSD-style" License:
 *   Redistribution and use in source and binary forms, with or
 *   without modification, are permitted provided that the following
 *   conditions are met:
 *   * Redistributions of source code must retain the above copyright
 *     notice, this list of conditions and the following disclaimer.
 *   * Redistributions in binary form must reproduce the above
 *     copyright notice, this list of conditions and the following
 *     disclaimer in the documentation and/or other materials provided
 *     with the distribution.
 *   THIS SOFTWARE IS PROVIDED BY THE COPYRIGHT HOLDERS AND
 *   CONTRIBUTORS "AS IS" AND ANY EXPRESS OR IMPLIED WARRANTIES,
 *   INCLUDING, BUT NOT LIMITED TO, THE IMPLIED WARRANTIES OF
 *   MERCHANTABILITY AND FITNESS FOR A PARTICULAR PURPOSE ARE
 *   DISCLAIMED. IN NO EVENT SHALL THE COPYRIGHT HOLDER OR
 *   CONTRIBUTORS BE LIABLE FOR ANY DIRECT, INDIRECT, INCIDENTAL,
 *   SPECIAL, EXEMPLARY, OR CONSEQUENTIAL DAMAGES (INCLUDING, BUT NOT
 *   LIMITED TO, PROCUREMENT OF SUBSTITUTE GOODS OR SERVICES; LOSS OF
 *   USE, DATA, OR PROFITS; OR BUSINESS INTERRUPTION) HOWEVER CAUSED
 *   AND ON ANY THEORY OF LIABILITY, WHETHER IN CONTRACT, STRICT
 *   LIABILITY, OR TORT (INCLUDING NEGLIGENCE OR OTHERWISE) ARISING IN
 *   ANY WAY OUT OF THE USE OF THIS SOFTWARE, EVEN IF ADVISED OF THE
 *   POSSIBILITY OF SUCH DAMAGE.
 */

#ifndef DART_DYNAMICS_SHAPE_H_
#define DART_DYNAMICS_SHAPE_H_

#include <Eigen/Dense>

#include "dart/math/Geometry.h"
#include "dart/common/Subject.h"

namespace dart {
namespace renderer {
class RenderInterface;
}  // namespace renderer
}  // namespace dart

namespace dart {
namespace dynamics {

/// \brief
class Shape : public virtual common::Subject
{
public:
  // TODO(JS): We should not use ShapeType because this is not extendable.
  /// \brief
  enum ShapeType {
    BOX,
    ELLIPSOID,
    CYLINDER,
    PLANE,
    MESH,
    SOFT_MESH,
    LINE_SEGMENT
  };

  /// DataVariance can be used by renderers to determine whether it should
  /// expect data for this shape to change during each update.
  enum DataVariance {
    STATIC=0,                   /// No data will ever change
    DYNAMIC_TRANSFORM = 1 << 1, /// The relative transform of the Shape might change
    DYNAMIC_PRIMITIVE = 1 << 2, /// The primitive properties (such as x/y/z scaling) of the shape might change
    DYNAMIC_COLOR     = 1 << 3, /// The coloring or textures of the shape might change
    DYNAMIC_VERTICES  = 1 << 4, /// Vertex positions of a mesh might change (this does not include adding or removing vertices) (this enum is not relevant for primitive shapes)
    DYNAMIC_ELEMENTS  = 1 << 5, /// The number of elements and/or arrangement of elements might change (this includes adding and removing vertices)  (this enum is not relevant for primitive shapes)
    DYNAMIC           = 0xFF    /// All data is subject to changing
  };

  /// \brief Constructor
  explicit Shape(ShapeType _type);

  /// \brief Destructor
  virtual ~Shape();

<<<<<<< HEAD
  /// \brief Set color.
  virtual void setColor(const Eigen::Vector3d& _color);

  /// TODO(MXG): Add support for alpha channel
=======
  /// \brief Set RGB color components (leave alpha alone). Identical to
  /// setRGB(const Eigen::Vector3d&)
  void setColor(const Eigen::Vector3d& _color);

  /// \brief Set RGBA color components
  void setColor(const Eigen::Vector4d& _color);

  /// \brief Set RGB color components (leave alpha alone)
  void setRGB(const Eigen::Vector3d& _rgb);

  /// \brief Set RGBA color components
  virtual void setRGBA(const Eigen::Vector4d& _rgba);

>>>>>>> 55cbd381
  /// \brief Get color.
  Eigen::Vector3d getColor() const;

  /// \brief Get RGB color components
  Eigen::Vector3d getRGB() const;

  /// \brief Get RGBA color components
  const Eigen::Vector4d& getRGBA() const;

  /// \brief Get dimensions of bounding box.
  ///        The dimension will be automatically determined by the sub-classes
  ///        such as BoxShape, EllipsoidShape, CylinderShape, and MeshShape.
  // TODO(JS): Single Vector3d does not fit to represent bounding box for
  //           biased mesh shape. Two Vector3ds might be better; one is for
  //           minimum verterx, and the other is for maximum verterx of the
  //           bounding box.
  const Eigen::Vector3d& getBoundingBoxDim() const;

  /// \brief Set local transformation of the shape w.r.t. parent frame.
  void setLocalTransform(const Eigen::Isometry3d& _Transform);

  /// \brief Get local transformation of the shape w.r.t. parent frame.
  const Eigen::Isometry3d& getLocalTransform() const;

  /// \brief Set local transformation of the shape
  ///        The offset is translational part of the local transformation.
  /// \sa setLocalTransform()
  void setOffset(const Eigen::Vector3d& _offset);

  /// \brief Get local offset of the shape w.r.t. parent frame.
  ///        The offset is translational part of the local transformation.
  /// \sa getLocalTransform()
  Eigen::Vector3d getOffset() const;

  /// \brief
  virtual Eigen::Matrix3d computeInertia(double _mass) const = 0;

  /// \brief Get volume of this shape.
  ///        The volume will be automatically calculated by the sub-classes
  ///        such as BoxShape, EllipsoidShape, CylinderShape, and MeshShape.
  double getVolume() const;

  /// \brief
  int getID() const;

  /// \brief
  ShapeType getShapeType() const;

  /// Set the data variance of this shape. Use the DataVariance
  void setDataVariance(unsigned int _variance);

  /// Get the data variance of this shape
  unsigned int getDataVariance() const;

  /// True iff this Shape has the specified type of DataVariance
  bool checkDataVariance(DataVariance type) const;

  /// Instruct this shape to update its data
  virtual void refreshData();

  /// \brief
  virtual void draw(renderer::RenderInterface* _ri = NULL,
                    const Eigen::Vector4d& _color = Eigen::Vector4d::Ones(),
                    bool _useDefaultColor = true) const = 0;

  /// Pass in true to prevent this shape from being rendered. Pass in false to
  /// allow it to render again.
  void setHidden(bool _hide=true);

  /// True iff this Shape is set to be hidden. Use hide(bool) to change this
  /// setting
  bool isHidden() const;

protected:
  /// \brief
  virtual void computeVolume() = 0;

  /// \brief
  virtual void initMeshes() {}

  /// \brief Dimensions for bounding box.
  Eigen::Vector3d mBoundingBoxDim;

  /// \brief Volume enclosed by the geometry.
  double mVolume;

  /// \brief Unique id.
  int mID;

  /// \brief Color for the primitive.
  Eigen::Vector4d mColor;

  /// \brief Local geometric transformation of the Shape w.r.t. parent frame.
  Eigen::Isometry3d mTransform;

  /// The DataVariance of this Shape
  unsigned int mVariance;

  /// True if this shape should be kept from rendering
  bool mHidden;

  /// \brief
  static int mCounter;

private:
  /// \brief Type of primitive
  ShapeType mType;

public:
  // To get byte-aligned Eigen vectors
  EIGEN_MAKE_ALIGNED_OPERATOR_NEW
};

}  // namespace dynamics
}  // namespace dart

#endif  // DART_DYNAMICS_SHAPE_H_<|MERGE_RESOLUTION|>--- conflicted
+++ resolved
@@ -86,12 +86,6 @@
   /// \brief Destructor
   virtual ~Shape();
 
-<<<<<<< HEAD
-  /// \brief Set color.
-  virtual void setColor(const Eigen::Vector3d& _color);
-
-  /// TODO(MXG): Add support for alpha channel
-=======
   /// \brief Set RGB color components (leave alpha alone). Identical to
   /// setRGB(const Eigen::Vector3d&)
   void setColor(const Eigen::Vector3d& _color);
@@ -105,7 +99,6 @@
   /// \brief Set RGBA color components
   virtual void setRGBA(const Eigen::Vector4d& _rgba);
 
->>>>>>> 55cbd381
   /// \brief Get color.
   Eigen::Vector3d getColor() const;
 
