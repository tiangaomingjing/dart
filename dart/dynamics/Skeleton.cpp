--- conflicted
+++ resolved
@@ -810,6 +810,55 @@
 }
 
 //==============================================================================
+Eigen::VectorXd Skeleton::getPositionDifferences(
+    const Eigen::VectorXd& _q0, const Eigen::VectorXd& _q1) const
+{
+  if (static_cast<size_t>(_q0.size()) != getNumDofs()
+      || static_cast<size_t>(_q1.size()) != getNumDofs())
+  {
+    dterr << "Skeleton::getPositionsDifference: q0's size[" << _q0.size()
+          << "] or q1's size[" << _q1.size() << "is different with the dof ["
+          << getNumDofs() << "]." << std::endl;
+    return Eigen::VectorXd::Zero(getNumDofs());
+  }
+
+  Eigen::VectorXd dq(getNumDofs());
+
+  for (const auto& bodyNode : mSkelCache.mBodyNodes)
+  {
+    const Joint* joint = bodyNode->getParentJoint();
+    const size_t dof   = joint->getNumDofs();
+
+    if (dof)
+    {
+      size_t index = joint->getDof(0)->getIndexInSkeleton();
+      const Eigen::VectorXd& q0Seg = _q0.segment(index, dof);
+      const Eigen::VectorXd& q1Seg = _q1.segment(index, dof);
+      dq.segment(index, dof) = joint->getPositionDifferences(q0Seg, q1Seg);
+    }
+  }
+
+  return dq;
+}
+
+//==============================================================================
+Eigen::VectorXd Skeleton::getVelocityDifferences(
+    const Eigen::VectorXd& _dq0, const Eigen::VectorXd& _dq1) const
+{
+  if (static_cast<size_t>(_dq0.size()) != getNumDofs()
+      || static_cast<size_t>(_dq1.size()) != getNumDofs())
+  {
+    dterr << "Skeleton::getPositionsDifference: dq0's size[" << _dq0.size()
+          << "] or dq1's size[" << _dq1.size() << "is different with the dof ["
+          << getNumDofs() << "]." << std::endl;
+    return Eigen::VectorXd::Zero(getNumDofs());
+  }
+
+  // All the tangent spaces of Joint's configuration spaces are vector spaces.
+  return _dq1 - _dq0;
+}
+
+//==============================================================================
 void Skeleton::computeForwardKinematics(bool _updateTransforms,
                                         bool _updateVels,
                                         bool _updateAccs)
@@ -1338,62 +1387,7 @@
 }
 
 //==============================================================================
-<<<<<<< HEAD
 const Eigen::VectorXd& Skeleton::getConstraintForces() const
-=======
-Eigen::VectorXd Skeleton::getPositionDifferences(
-    const Eigen::VectorXd& _q0, const Eigen::VectorXd& _q1) const
-{
-  if (static_cast<size_t>(_q0.size()) != getNumDofs()
-      || static_cast<size_t>(_q1.size()) != getNumDofs())
-  {
-    dterr << "Skeleton::getPositionsDifference: q0's size[" << _q0.size()
-          << "] or q1's size[" << _q1.size() << "is different with the dof ["
-          << getNumDofs() << "]." << std::endl;
-    return Eigen::VectorXd::Zero(getNumDofs());
-  }
-
-  Eigen::VectorXd dq(getNumDofs());
-
-  for (const auto& bodyNode : mBodyNodes)
-  {
-    const Joint* joint = bodyNode->getParentJoint();
-    const size_t dof   = joint->getNumDofs();
-
-    if (dof)
-    {
-      size_t index = joint->getDof(0)->getIndexInSkeleton();
-      const Eigen::VectorXd& q0Seg = _q0.segment(index, dof);
-      const Eigen::VectorXd& q1Seg = _q1.segment(index, dof);
-      dq.segment(index, dof) = joint->getPositionsDifference(q0Seg, q1Seg);
-    }
-  }
-
-  return dq;
-}
-
-//==============================================================================
-Eigen::VectorXd Skeleton::getVelocityDifferences(
-    const Eigen::VectorXd& _dq0, const Eigen::VectorXd& _dq1) const
-{
-  if (static_cast<size_t>(_dq0.size()) != getNumDofs()
-      || static_cast<size_t>(_dq1.size()) != getNumDofs())
-  {
-    dterr << "Skeleton::getPositionsDifference: dq0's size[" << _dq0.size()
-          << "] or dq1's size[" << _dq1.size() << "is different with the dof ["
-          << getNumDofs() << "]." << std::endl;
-    return Eigen::VectorXd::Zero(getNumDofs());
-  }
-
-  // All the tangent spaces of Joint's configuration spaces are vector spaces.
-  return _dq1 - _dq0;
-}
-
-//==============================================================================
-void Skeleton::computeForwardKinematics(bool _updateTransforms,
-                                        bool _updateVels,
-                                        bool _updateAccs)
->>>>>>> d1ec56ce
 {
   return computeConstraintForces(mSkelCache);
 }
