--- conflicted
+++ resolved
@@ -970,10 +970,9 @@
   /// Remove a Joint from the Skeleton. Internal use only.
   void unregisterJoint(Joint* _oldJoint);
 
-<<<<<<< HEAD
   /// Register an EndEffector with the Skeleton. Internal use only.
   bool registerEndEffector(BodyNode* _parent, EndEffector* _newEndEffector);
-=======
+
   /// Remove a subtree of BodyNodes from this Skeleton and delete them
   void removeBodyNodeTree(BodyNode* _bodyNode);
 
@@ -995,19 +994,21 @@
 
   /// Copy a subtree of BodyNodes onto another Skeleton while leaving the
   /// originals intact
-  void cloneBodyNodeTree(Joint* _parentJoint, BodyNode* _bodyNode,
-                         Skeleton* _newSkeleton, BodyNode* _parentNode);
+  std::pair<Joint*, BodyNode*> cloneBodyNodeTree(
+      Joint* _parentJoint, BodyNode* _bodyNode,
+      Skeleton* _newSkeleton, BodyNode* _parentNode);
 
   /// Copy a subtree of BodyNodes onto another Skeleton while leaving the
   /// originals intact, but alter the top parent Joint to a new type
   template <class JointType>
-  JointType* cloneBodyNodeTree(
+  std::pair<JointType*, BodyNode*> cloneBodyNodeTree(
       BodyNode* _bodyNode, Skeleton* _newSkeleton, BodyNode* _parentNode,
       const typename JointType::Properties& _joint)
   {
     JointType* parentJoint = new JointType(_joint);
-    cloneBodyNodeTree(parentJoint, _bodyNode, _newSkeleton, _parentNode);
-    return parentJoint;
+    std::pair<Joint*, BodyNode*> pair = cloneBodyNodeTree(
+          parentJoint, _bodyNode, _newSkeleton, _parentNode);
+    return std::pair<JointType*, BodyNode*>(parentJoint, pair.second);
   }
 
   /// Create a vector representation of a subtree of BodyNodes
@@ -1023,7 +1024,6 @@
 
   /// Take in and register a subtree of BodyNodes
   void receiveBodyNodeTree(const std::vector<BodyNode*>& _tree);
->>>>>>> 4f327656
 
   /// Notify that the articulated inertia and everything that depends on it
   /// needs to be updated
