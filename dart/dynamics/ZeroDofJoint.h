/*
 * Copyright (c) 2014-2015, Georgia Tech Research Corporation
 * All rights reserved.
 *
 * Author(s): Jeongseok Lee <jslee02@gmail.com>
 *
 * Georgia Tech Graphics Lab and Humanoid Robotics Lab
 *
 * Directed by Prof. C. Karen Liu and Prof. Mike Stilman
 * <karenliu@cc.gatech.edu> <mstilman@cc.gatech.edu>
 *
 * This file is provided under the following "BSD-style" License:
 *   Redistribution and use in source and binary forms, with or
 *   without modification, are permitted provided that the following
 *   conditions are met:
 *   * Redistributions of source code must retain the above copyright
 *     notice, this list of conditions and the following disclaimer.
 *   * Redistributions in binary form must reproduce the above
 *     copyright notice, this list of conditions and the following
 *     disclaimer in the documentation and/or other materials provided
 *     with the distribution.
 *   THIS SOFTWARE IS PROVIDED BY THE COPYRIGHT HOLDERS AND
 *   CONTRIBUTORS "AS IS" AND ANY EXPRESS OR IMPLIED WARRANTIES,
 *   INCLUDING, BUT NOT LIMITED TO, THE IMPLIED WARRANTIES OF
 *   MERCHANTABILITY AND FITNESS FOR A PARTICULAR PURPOSE ARE
 *   DISCLAIMED. IN NO EVENT SHALL THE COPYRIGHT HOLDER OR
 *   CONTRIBUTORS BE LIABLE FOR ANY DIRECT, INDIRECT, INCIDENTAL,
 *   SPECIAL, EXEMPLARY, OR CONSEQUENTIAL DAMAGES (INCLUDING, BUT NOT
 *   LIMITED TO, PROCUREMENT OF SUBSTITUTE GOODS OR SERVICES; LOSS OF
 *   USE, DATA, OR PROFITS; OR BUSINESS INTERRUPTION) HOWEVER CAUSED
 *   AND ON ANY THEORY OF LIABILITY, WHETHER IN CONTRACT, STRICT
 *   LIABILITY, OR TORT (INCLUDING NEGLIGENCE OR OTHERWISE) ARISING IN
 *   ANY WAY OUT OF THE USE OF THIS SOFTWARE, EVEN IF ADVISED OF THE
 *   POSSIBILITY OF SUCH DAMAGE.
 */

#ifndef DART_DYNAMICS_ZERODOFJOINT_H_
#define DART_DYNAMICS_ZERODOFJOINT_H_

#include <string>

#include "dart/dynamics/Joint.h"

namespace dart {
namespace dynamics {

class BodyNode;
class Skeleton;

/// class ZeroDofJoint
class ZeroDofJoint : public Joint
{
public:

  struct Properties : Joint::Properties
  {
    Properties(const Joint::Properties& _properties = Joint::Properties());
    virtual ~Properties() = default;
  };

  /// Destructor
  virtual ~ZeroDofJoint();

  /// Get the Properties of this ZeroDofJoint
  Properties getZeroDofJointProperties() const;

  //----------------------------------------------------------------------------
  // Interface for generalized coordinates
  //----------------------------------------------------------------------------

  // Documentation inherited
  virtual DegreeOfFreedom* getDof(size_t) override;

  // Documentation inherited
  virtual const DegreeOfFreedom* getDof(size_t) const override;

  // Documentation inherited
  const std::string& setDofName(size_t, const std::string&, bool ) override;

  // Documentation inherited
  void preserveDofName(size_t, bool) override;

  // Documentation inherited
  bool isDofNamePreserved(size_t) const override;

  const std::string& getDofName(size_t) const override;

  // Documentation inherited
  virtual size_t getNumDofs() const override;

  // Documentation inherited
  virtual size_t getIndexInSkeleton(size_t _index) const override;

  // Documentation inherited
  virtual size_t getIndexInTree(size_t _index) const override;

  //----------------------------------------------------------------------------
  // Command
  //----------------------------------------------------------------------------

  // Documentation inherited
  virtual void setCommand(size_t _index, double _command) override;

  // Documentation inherited
  virtual double getCommand(size_t _index) const override;

  // Documentation inherited
  virtual void setCommands(const Eigen::VectorXd& _commands) override;

  // Documentation inherited
  virtual Eigen::VectorXd getCommands() const override;

  // Documentation inherited
  virtual void resetCommands() override;

  //----------------------------------------------------------------------------
  // Position
  //----------------------------------------------------------------------------

  // Documentation inherited
  virtual void setPosition(size_t, double) override;

  // Documentation inherited
  virtual double getPosition(size_t _index) const override;

  // Documentation inherited
  virtual void setPositions(const Eigen::VectorXd& _positions) override;

  // Documentation inherited
  virtual Eigen::VectorXd getPositions() const override;

  // Documentation inherited
  virtual void setPositionLowerLimit(size_t _index, double _position) override;

  // Documentation inherited
  virtual double getPositionLowerLimit(size_t _index) const override;

  // Documentation inherited
  virtual void setPositionUpperLimit(size_t _index, double _position) override;

  // Documentation inherited
  virtual double getPositionUpperLimit(size_t _index) const override;

  // Documentation inherited
<<<<<<< HEAD
  virtual void resetPosition(size_t _index) override;

  // Documentation inherited
  virtual void resetPositions() override;

  // Documentation inherited
  virtual void setInitialPosition(size_t _index, double _initial) override;

  // Documentation inherited
  virtual double getInitialPosition(size_t _index) const override;

  // Documentation inherited
  virtual void setInitialPositions(const Eigen::VectorXd& _initial) override;

  // Documentation inherited
  virtual Eigen::VectorXd getInitialPositions() const override;
=======
  virtual bool hasPositionLimit(size_t _index) const override;
>>>>>>> a59b01e1

  //----------------------------------------------------------------------------
  // Velocity
  //----------------------------------------------------------------------------

  // Documentation inherited
  virtual void setVelocity(size_t _index, double _velocity) override;

  // Documentation inherited
  virtual double getVelocity(size_t _index) const override;

  // Documentation inherited
  virtual void setVelocities(const Eigen::VectorXd& _velocities) override;

  // Documentation inherited
  virtual Eigen::VectorXd getVelocities() const override;

  // Documentation inherited
  virtual void setVelocityLowerLimit(size_t _index, double _velocity) override;

  // Documentation inherited
  virtual double getVelocityLowerLimit(size_t _index) const override;

  // Documentation inherited
  virtual void setVelocityUpperLimit(size_t _index, double _velocity) override;

  // Documentation inherited
  virtual double getVelocityUpperLimit(size_t _index) const override;

  // Documentation inherited
  virtual void resetVelocity(size_t _index) override;

  // Documentation inherited
  virtual void resetVelocities() override;

  // Documentation inherited
  virtual void setInitialVelocity(size_t _index, double _initial) override;

  // Documentation inherited
  virtual double getInitialVelocity(size_t _index) const override;

  // Documentation inherited
  virtual void setInitialVelocities(const Eigen::VectorXd& _initial) override;

  // Documentation inherited
  virtual Eigen::VectorXd getInitialVelocities() const override;

  //----------------------------------------------------------------------------
  // Acceleration
  //----------------------------------------------------------------------------

  // Documentation inherited
  virtual void setAcceleration(size_t _index, double _acceleration) override;

  // Documentation inherited
  virtual double getAcceleration(size_t _index) const override;

  // Documentation inherited
  virtual void setAccelerations(const Eigen::VectorXd& _accelerations) override;

  // Documentation inherited
  virtual Eigen::VectorXd getAccelerations() const override;

  // Documentation inherited
  virtual void resetAccelerations() override;

  // Documentation inherited
  virtual void setAccelerationLowerLimit(size_t _index, double _acceleration) override;

  // Documentation inherited
  virtual double getAccelerationLowerLimit(size_t _index) const override;

  // Documentation inherited
  virtual void setAccelerationUpperLimit(size_t _index, double _acceleration) override;

  // Documentation inherited
  virtual double getAccelerationUpperLimit(size_t _index) const override;

  //----------------------------------------------------------------------------
  // Force
  //----------------------------------------------------------------------------

  // Documentation inherited
  virtual void setForce(size_t _index, double _force) override;

  // Documentation inherited
  virtual double getForce(size_t _index) override;

  // Documentation inherited
  virtual void setForces(const Eigen::VectorXd& _forces) override;

  // Documentation inherited
  virtual Eigen::VectorXd getForces() const override;

  // Documentation inherited
  virtual void resetForces() override;

  // Documentation inherited
  virtual void setForceLowerLimit(size_t _index, double _force) override;

  // Documentation inherited
  virtual double getForceLowerLimit(size_t _index) const override;

  // Documentation inherited
  virtual void setForceUpperLimit(size_t _index, double _force) override;

  // Documentation inherited
  virtual double getForceUpperLimit(size_t _index) const override;

  //----------------------------------------------------------------------------
  // Velocity change
  //----------------------------------------------------------------------------

  // Documentation inherited
  virtual void setVelocityChange(size_t _index, double _velocityChange) override;

  // Documentation inherited
  virtual double getVelocityChange(size_t _index) const override;

  // Documentation inherited
  virtual void resetVelocityChanges() override;

  //----------------------------------------------------------------------------
  // Constraint impulse
  //----------------------------------------------------------------------------

  // Documentation inherited
  virtual void setConstraintImpulse(size_t _index, double _impulse) override;

  // Documentation inherited
  virtual double getConstraintImpulse(size_t _index) const override;

  // Documentation inherited
  virtual void resetConstraintImpulses() override;

  //----------------------------------------------------------------------------
  // Integration and finite difference
  //----------------------------------------------------------------------------

  // Documentation inherited
  virtual void integratePositions(double _dt) override;

  // Documentation inherited
  virtual void integrateVelocities(double _dt) override;

  // Documentation inherited
  Eigen::VectorXd getPositionDifferences(
      const Eigen::VectorXd& _q2, const Eigen::VectorXd& _q1) const override;

  //----------------------------------------------------------------------------
  /// \{ \name Passive forces - spring, viscous friction, Coulomb friction
  //----------------------------------------------------------------------------

  // Documentation inherited
  virtual void setSpringStiffness(size_t _index, double _k) override;

  // Documentation inherited
  virtual double getSpringStiffness(size_t _index) const override;

  // Documentation inherited
  virtual void setRestPosition(size_t _index, double _q0) override;

  // Documentation inherited
  virtual double getRestPosition(size_t _index) const override;

  // Documentation inherited
  virtual void setDampingCoefficient(size_t _index, double _d) override;

  // Documentation inherited
  virtual double getDampingCoefficient(size_t _index) const override;

  // Documentation inherited
  virtual void setCoulombFriction(size_t _index, double _friction) override;

  // Documentation inherited
  virtual double getCoulombFriction(size_t _index) const override;

  /// \}

  //----------------------------------------------------------------------------

  /// Get potential energy
  virtual double getPotentialEnergy() const override;

  // Documentation inherited
  virtual Eigen::Vector6d getBodyConstraintWrench() const override;

protected:

  /// Constructor called by inheriting classes
  ZeroDofJoint(const Properties& _properties);

  // Documentation inherited
  void registerDofs() override;

  // Documentation inherited
  virtual void updateDegreeOfFreedomNames() override;

  //----------------------------------------------------------------------------
  /// \{ \name Recursive dynamics routines
  //----------------------------------------------------------------------------

  // Documentation inherited
  virtual const math::Jacobian getLocalJacobian() const override;

  // Documentation inherited
  math::Jacobian getLocalJacobian(
      const Eigen::VectorXd& _positions) const override;

  // Documentation inherited
  virtual const math::Jacobian getLocalJacobianTimeDeriv() const override;

  // Documentation inherited
  virtual void addVelocityTo(Eigen::Vector6d& _vel) override;

  // Documentation inherited
  virtual void setPartialAccelerationTo(
      Eigen::Vector6d& _partialAcceleration,
      const Eigen::Vector6d& _childVelocity) override;

  // Documentation inherited
  virtual void addAccelerationTo(Eigen::Vector6d& _acc) override;

  // Documentation inherited
  virtual void addVelocityChangeTo(Eigen::Vector6d& _velocityChange) override;

  // Documentation inherited
  virtual void addChildArtInertiaTo(
      Eigen::Matrix6d& _parentArtInertia,
      const Eigen::Matrix6d& _childArtInertia) override;

  // Documentation inherited
  virtual void addChildArtInertiaImplicitTo(
      Eigen::Matrix6d& _parentArtInertia,
      const Eigen::Matrix6d& _childArtInertia) override;

  // Documentation inherited
  virtual void updateInvProjArtInertia(
      const Eigen::Matrix6d& _artInertia) override;

  // Documentation inherited
  virtual void updateInvProjArtInertiaImplicit(
      const Eigen::Matrix6d& _artInertia,
      double _timeStep) override;

  // Documentation inherited
  virtual void addChildBiasForceTo(
      Eigen::Vector6d& _parentBiasForce,
      const Eigen::Matrix6d& _childArtInertia,
      const Eigen::Vector6d& _childBiasForce,
      const Eigen::Vector6d& _childPartialAcc) override;

  // Documentation inherited
  virtual void addChildBiasImpulseTo(
      Eigen::Vector6d& _parentBiasImpulse,
      const Eigen::Matrix6d& _childArtInertia,
      const Eigen::Vector6d& _childBiasImpulse) override;

  // Documentation inherited
  virtual void updateTotalForce(const Eigen::Vector6d& _bodyForce,
                                  double _timeStep) override;

  // Documentation inherited
  virtual void updateTotalImpulse(
      const Eigen::Vector6d& _bodyImpulse) override;

  // Documentation inherited
  virtual void resetTotalImpulses() override;

  // Documentation inherited
  virtual void updateAcceleration(
      const Eigen::Matrix6d& _artInertia,
      const Eigen::Vector6d& _spatialAcc) override;

  // Documentation inherited
  virtual void updateVelocityChange(
      const Eigen::Matrix6d& _artInertia,
      const Eigen::Vector6d& _velocityChange) override;

  // Documentation inherited
  virtual void updateForceID(const Eigen::Vector6d& _bodyForce,
                             double _timeStep,
                             bool _withDampingForces,
                             bool _withSpringForces) override;

  // Documentation inherited
  virtual void updateForceFD(const Eigen::Vector6d& _bodyForce,
                             double _timeStep,
                             bool _withDampingForces,
                             bool _withSpringForces) override;

  // Documentation inherited
  virtual void updateImpulseID(const Eigen::Vector6d& _bodyImpulse) override;

  // Documentation inherited
  virtual void updateImpulseFD(const Eigen::Vector6d& _bodyImpulse) override;

  // Documentation inherited
  virtual void updateConstrainedTerms(double _timeStep) override;

  /// \}

  //----------------------------------------------------------------------------
  /// \{ \name Recursive algorithm routines for equations of motion
  //----------------------------------------------------------------------------

  /// Add child's bias force to parent's one
  virtual void addChildBiasForceForInvMassMatrix(
      Eigen::Vector6d& _parentBiasForce,
      const Eigen::Matrix6d& _childArtInertia,
      const Eigen::Vector6d& _childBiasForce) override;

  /// Add child's bias force to parent's one
  virtual void addChildBiasForceForInvAugMassMatrix(
      Eigen::Vector6d& _parentBiasForce,
      const Eigen::Matrix6d& _childArtInertia,
      const Eigen::Vector6d& _childBiasForce) override;

  ///
  virtual void updateTotalForceForInvMassMatrix(
      const Eigen::Vector6d& _bodyForce) override;

  // Documentation inherited
  virtual void getInvMassMatrixSegment(Eigen::MatrixXd& _invMassMat,
                                       const size_t _col,
                                       const Eigen::Matrix6d& _artInertia,
                                       const Eigen::Vector6d& _spatialAcc) override;

  // Documentation inherited
  virtual void getInvAugMassMatrixSegment(Eigen::MatrixXd& _invMassMat,
                                          const size_t _col,
                                          const Eigen::Matrix6d& _artInertia,
                                          const Eigen::Vector6d& _spatialAcc) override;

  // Documentation inherited
  virtual void addInvMassMatrixSegmentTo(Eigen::Vector6d& _acc) override;

  // Documentation inherited
  virtual Eigen::VectorXd getSpatialToGeneralized(
      const Eigen::Vector6d& _spatial) override;

  /// \}

private:

  /// Used by getDofName()
  const std::string emptyString;
};

}  // namespace dynamics
}  // namespace dart

#endif  // DART_DYNAMICS_ZERODOFJOINT_H_<|MERGE_RESOLUTION|>--- conflicted
+++ resolved
@@ -142,7 +142,9 @@
   virtual double getPositionUpperLimit(size_t _index) const override;
 
   // Documentation inherited
-<<<<<<< HEAD
+  virtual bool hasPositionLimit(size_t _index) const override;
+
+  // Documentation inherited
   virtual void resetPosition(size_t _index) override;
 
   // Documentation inherited
@@ -159,9 +161,6 @@
 
   // Documentation inherited
   virtual Eigen::VectorXd getInitialPositions() const override;
-=======
-  virtual bool hasPositionLimit(size_t _index) const override;
->>>>>>> a59b01e1
 
   //----------------------------------------------------------------------------
   // Velocity
