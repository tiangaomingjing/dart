--- conflicted
+++ resolved
@@ -114,7 +114,6 @@
 
   // Documentation inherited
   void updateRelativeJacobianTimeDeriv() const override;
-<<<<<<< HEAD
 
 public:
   // Documentation inherited
@@ -124,8 +123,6 @@
 
   // To get byte-aligned Eigen vectors
   EIGEN_MAKE_ALIGNED_OPERATOR_NEW
-=======
->>>>>>> 68aef6b6
 };
 
 }  // namespace dynamics
