/*
 * Copyright (c) 2011-2015, Georgia Tech Research Corporation
 * All rights reserved.
 *
 * Author(s): Sehoon Ha <sehoon.ha@gmail.com>
 *            Jeongseok Lee <jslee02@gmail.com>
 *
 * Georgia Tech Graphics Lab and Humanoid Robotics Lab
 *
 * Directed by Prof. C. Karen Liu and Prof. Mike Stilman
 * <karenliu@cc.gatech.edu> <mstilman@cc.gatech.edu>
 *
 * This file is provided under the following "BSD-style" License:
 *   Redistribution and use in source and binary forms, with or
 *   without modification, are permitted provided that the following
 *   conditions are met:
 *   * Redistributions of source code must retain the above copyright
 *     notice, this list of conditions and the following disclaimer.
 *   * Redistributions in binary form must reproduce the above
 *     copyright notice, this list of conditions and the following
 *     disclaimer in the documentation and/or other materials provided
 *     with the distribution.
 *   THIS SOFTWARE IS PROVIDED BY THE COPYRIGHT HOLDERS AND
 *   CONTRIBUTORS "AS IS" AND ANY EXPRESS OR IMPLIED WARRANTIES,
 *   INCLUDING, BUT NOT LIMITED TO, THE IMPLIED WARRANTIES OF
 *   MERCHANTABILITY AND FITNESS FOR A PARTICULAR PURPOSE ARE
 *   DISCLAIMED. IN NO EVENT SHALL THE COPYRIGHT HOLDER OR
 *   CONTRIBUTORS BE LIABLE FOR ANY DIRECT, INDIRECT, INCIDENTAL,
 *   SPECIAL, EXEMPLARY, OR CONSEQUENTIAL DAMAGES (INCLUDING, BUT NOT
 *   LIMITED TO, PROCUREMENT OF SUBSTITUTE GOODS OR SERVICES; LOSS OF
 *   USE, DATA, OR PROFITS; OR BUSINESS INTERRUPTION) HOWEVER CAUSED
 *   AND ON ANY THEORY OF LIABILITY, WHETHER IN CONTRACT, STRICT
 *   LIABILITY, OR TORT (INCLUDING NEGLIGENCE OR OTHERWISE) ARISING IN
 *   ANY WAY OUT OF THE USE OF THIS SOFTWARE, EVEN IF ADVISED OF THE
 *   POSSIBILITY OF SUCH DAMAGE.
 */

#ifndef DART_DYNAMICS_JOINT_H_
#define DART_DYNAMICS_JOINT_H_

#include <string>
#include <vector>

#include "dart/common/Deprecated.h"
#include "dart/math/Geometry.h"

namespace dart {
namespace renderer {
class RenderInterface;
}  // namespace renderer
}  // namespace dart

namespace dart {
namespace dynamics {

class BodyNode;
class Skeleton;

/// class Joint
class Joint
{
public:
  /// Actuator type
  ///
  /// The command is taken by setCommand() or setCommands(), and the meaning of
  /// command is different depending on the actuator type. The default actuator
  /// type is FORCE. (TODO: FreeJoint should be PASSIVE?)
  ///
  /// Note the presence of joint damping force and joint spring force for all
  /// the actuator types if the coefficients are non-zero. The default
  /// coefficients are zero.
  ///
  /// \sa setActuatorType(), getActuatorType(),
  /// setSpringStiffness(), setDampingCoefficient(),
  enum ActuatorType
  {
    /// Command input is joint force, and the output is joint acceleration.
    ///
    /// If the command is zero, then it's identical to passive joint. The valid
    /// joint constraints are position limit, velocity limit, and Coulomb
    /// friction, and the invalid joint constraint is force limit.
    FORCE,

    /// Passive joint doesn't take any command input, and the output is joint
    /// acceleration.
    ///
    /// The valid joint constraints are position limit, velocity limit, and
    /// Coulomb friction, and the invalid joint constraint is force limit.
    PASSIVE,

    /// Command input is desired velocity, and the output is joint acceleration.
    ///
    /// The constraint solver will try to track the desired velocity within the
    /// joint force limit. All the joint constarints are valid.
    SERVO,
    // TODO: Not implemented yet.

    /// Command input is joint acceleration, and the output is joint force.
    ///
    /// The joint acceleration is always satisfied but it doesn't take the joint
    /// force limit into account. All the joint constraints are invalid.
    ACCELERATION,

    /// Command input is joint velocity, and the output is joint force.
    ///
    /// The joint velocity is always satisfied but it doesn't take the joint
    /// force limit into account. If you want to consider the joint force limit,
    /// should use SERVO instead. All the joint constraints are invalid.
    VELOCITY
  };

  /// Default actuator type
  static const ActuatorType DefaultActuatorType;

  /// Constructor
  explicit Joint(const std::string& _name = "Joint");

  /// Destructor
  virtual ~Joint();

  /// Set joint name
  const std::string& setName(const std::string& _name);

  /// Get joint name
  const std::string& getName() const;

<<<<<<< HEAD
  /// Set actuator type
  void setActuatorType(ActuatorType _actuatorType);

  /// Get actuator type
  ActuatorType getActuatorType() const;

=======
>>>>>>> 918fadc8
  /// Get the child BodyNode of this Joint
  BodyNode* getChildBodyNode();

  /// Get the (const) child BodyNode of this Joint
  const BodyNode* getChildBodyNode() const;

  /// Get the parent BodyNode of this Joint
  BodyNode* getParentBodyNode();

  /// Get the (const) parent BodyNode of this Joint
  const BodyNode* getParentBodyNode() const;

  /// Get the Skeleton that this Joint belongs to. The skeleton set by init().
  Skeleton* getSkeleton();

  /// Get the (const) Skeleton that this Joint belongs to.
  const Skeleton* getSkeleton() const;

  /// Set transformation from parent body node to this joint
  virtual void setTransformFromParentBodyNode(const Eigen::Isometry3d& _T);

  /// Set transformation from child body node to this joint
  virtual void setTransformFromChildBodyNode(const Eigen::Isometry3d& _T);

  /// Get transformation from parent body node to this joint
  const Eigen::Isometry3d& getTransformFromParentBodyNode() const;

  /// Get transformation from child body node to this joint
  const Eigen::Isometry3d& getTransformFromChildBodyNode() const;

  /// Set to enforce joint position limit
  ///
  /// The joint position limit is valid when the actutor type is one of
  /// PASSIVE/FORCE.
  ///
  /// \sa ActuatorType
  void setPositionLimited(bool _isPositionLimited);

  /// Get whether enforcing joint position limit
  ///
  /// The joint position limit is valid when the actutor type is one of
  /// PASSIVE/FORCE.
  ///
  /// \sa ActuatorType
  bool isPositionLimited() const;

  /// Set an unique index in skeleton of a generalized coordinate in this joint
  virtual void setIndexInSkeleton(size_t _index, size_t _indexInSkeleton) = 0;

  /// Get an unique index in skeleton of a generalized coordinate in this joint
  virtual size_t getIndexInSkeleton(size_t _index) const = 0;

  /// Get number of generalized coordinates
  DEPRECATED(4.1)
  virtual size_t getDof() const = 0;

  /// Get number of generalized coordinates
  virtual size_t getNumDofs() const = 0;

  //----------------------------------------------------------------------------
  /// \{ \name Command
  //----------------------------------------------------------------------------

  /// Set a single command
  virtual void setCommand(size_t _index, double _command) = 0;

  /// Set a sinlge command
  virtual double getCommand(size_t _index) const = 0;

  /// Set commands
  virtual void setCommands(const Eigen::VectorXd& _commands) = 0;

  /// Get commands
  virtual Eigen::VectorXd getCommands() const = 0;

  /// Set zero all the positions
  virtual void resetCommands() = 0;

  /// \}

  //----------------------------------------------------------------------------
  /// \{ \name Position
  //----------------------------------------------------------------------------

  /// Set a single position
  virtual void setPosition(size_t _index, double _position) = 0;

  /// Get a single position
  virtual double getPosition(size_t _index) const = 0;

  /// Set positions
  virtual void setPositions(const Eigen::VectorXd& _positions) = 0;

  /// Get positions
  virtual Eigen::VectorXd getPositions() const = 0;

  /// Set zero all the positions
  virtual void resetPositions() = 0;

  /// Set lower limit of position
  virtual void setPositionLowerLimit(size_t _index, double _position) = 0;

  /// Get lower limit for position
  virtual double getPositionLowerLimit(size_t _index) const = 0;

  /// Set upper limit for position
  virtual void setPositionUpperLimit(size_t _index, double _position) = 0;

  /// Get upper limit for position
  virtual double getPositionUpperLimit(size_t _index) const = 0;

  /// \}

  //----------------------------------------------------------------------------
  /// \{ \name Velocity
  //----------------------------------------------------------------------------

  /// Set a single velocity
  virtual void setVelocity(size_t _index, double _velocity) = 0;

  /// Get a single velocity
  virtual double getVelocity(size_t _index) const = 0;

  /// Set velocities
  virtual void setVelocities(const Eigen::VectorXd& _velocities) = 0;

  /// Get velocities
  virtual Eigen::VectorXd getVelocities() const = 0;

  /// Set zero all the velocities
  virtual void resetVelocities() = 0;

  /// Set lower limit of velocity
  virtual void setVelocityLowerLimit(size_t _index, double _velocity) = 0;

  /// Get lower limit of velocity
  virtual double getVelocityLowerLimit(size_t _index) const = 0;

  /// Set upper limit of velocity
  virtual void setVelocityUpperLimit(size_t _index, double _velocity) = 0;

  /// Get upper limit of velocity
  virtual double getVelocityUpperLimit(size_t _index) const = 0;

  /// \}

  //----------------------------------------------------------------------------
  /// \{ \name Acceleration
  //----------------------------------------------------------------------------

  /// Set a single acceleration
  virtual void setAcceleration(size_t _index, double _acceleration) = 0;

  /// Get a single acceleration
  virtual double getAcceleration(size_t _index) const = 0;

  /// Set accelerations
  virtual void setAccelerations(const Eigen::VectorXd& _accelerations) = 0;

  /// Get accelerations
  virtual Eigen::VectorXd getAccelerations() const = 0;

  /// Set zero all the accelerations
  virtual void resetAccelerations() = 0;

  /// Set lower limit of acceleration
  virtual void setAccelerationLowerLimit(size_t _index, double _acceleration) = 0;

  /// Get lower limit of acceleration
  virtual double getAccelerationLowerLimit(size_t _index) const = 0;

  /// Set upper limit of acceleration
  virtual void setAccelerationUpperLimit(size_t _index, double _acceleration) = 0;

  /// Get upper limit of acceleration
  virtual double getAccelerationUpperLimit(size_t _index) const = 0;

  /// \}

  //----------------------------------------------------------------------------
  /// \{ \name Force
  //----------------------------------------------------------------------------

  /// Set a single force
  virtual void setForce(size_t _index, double _force) = 0;

  /// Get a single force
  virtual double getForce(size_t _index) = 0;

  /// Set forces
  virtual void setForces(const Eigen::VectorXd& _forces) = 0;

  /// Get forces
  virtual Eigen::VectorXd getForces() const = 0;

  /// Set zero all the forces
  virtual void resetForces() = 0;

  /// Set lower limit of force
  virtual void setForceLowerLimit(size_t _index, double _force) = 0;

  /// Get lower limit of force
  virtual double getForceLowerLimit(size_t _index) const = 0;

  /// Set upper limit of position
  virtual void setForceUpperLimit(size_t _index, double _force) = 0;

  /// Get upper limit of position
  virtual double getForceUpperLimit(size_t _index) const = 0;

  /// \}

  //----------------------------------------------------------------------------
  /// \{ \name Velocity change
  //----------------------------------------------------------------------------

  /// Set a single velocity change
  virtual void setVelocityChange(size_t _index, double _velocityChange) = 0;

  /// Get a single velocity change
  virtual double getVelocityChange(size_t _index) const = 0;

  /// Set zero all the velocity change
  virtual void resetVelocityChanges() = 0;

  /// \}

  //----------------------------------------------------------------------------
  /// \{ \name Constraint impulse
  //----------------------------------------------------------------------------

  /// Set a single constraint impulse
  virtual void setConstraintImpulse(size_t _index, double _impulse) = 0;

  /// Get a single constraint impulse
  virtual double getConstraintImpulse(size_t _index) const = 0;

  /// Set zero all the constraint impulses
  virtual void resetConstraintImpulses() = 0;

  /// \}

  //----------------------------------------------------------------------------
  /// \{ \name Integration
  //----------------------------------------------------------------------------

  /// Integrate positions using Euler method
  virtual void integratePositions(double _dt) = 0;

  /// Integrate velocities using Euler method
  virtual void integrateVelocities(double _dt) = 0;

  /// \}

  //----------------------------------------------------------------------------
  /// \{ \name Spring and damper
  //----------------------------------------------------------------------------

  /// Set spring stiffness for spring force
  /// \param[in] _index Index of joint axis
  /// \param[in] _k Spring stiffness
  virtual void setSpringStiffness(size_t _index, double _k) = 0;

  /// Get spring stiffnes for spring force
  /// \param[in] _index Index of joint axis
  virtual double getSpringStiffness(size_t _index) const = 0;

  /// Set rest position for spring force
  /// \param[in] _index Index of joint axis
  /// \param[in] _q0 Rest position
  virtual void setRestPosition(size_t _index, double _q0) = 0;

  /// Get rest position for spring force
  /// \param[in] _index Index of joint axis
  /// \return Rest position
  virtual double getRestPosition(size_t _index) const = 0;

  /// Set damping coefficient for viscous force
  /// \param[in] _index Index of joint axis
  /// \param[in] _d Damping coefficient
  virtual void setDampingCoefficient(size_t _index, double _d) = 0;

  /// Get damping coefficient for viscous force
  /// \param[in] _index Index of joint axis
  virtual double getDampingCoefficient(size_t _index) const = 0;

  /// \}

  //----------------------------------------------------------------------------

  /// Get potential energy
  virtual double getPotentialEnergy() const = 0;

  //----------------------------------------------------------------------------

  /// Get transformation from parent body node to child body node
  const Eigen::Isometry3d& getLocalTransform() const;

  /// Get generalized Jacobian from parent body node to child body node
  /// w.r.t. local generalized coordinate
  virtual const math::Jacobian getLocalJacobian() const = 0;

  /// Get time derivative of generalized Jacobian from parent body node
  /// to child body node w.r.t. local generalized coordinate
  virtual const math::Jacobian getLocalJacobianTimeDeriv() const = 0;

  /// Get whether this joint contains _genCoord
  /// \param[in] Generalized coordinate to see
  /// \return True if this joint contains _genCoord
//  bool contains(const GenCoord* _genCoord) const;

  /// Get local index of the dof at this joint; if the dof is not presented at
  /// this joint, return -1
//  int getGenCoordLocalIndex(int _dofSkelIndex) const;

  /// Get constraint wrench expressed in body node frame
  virtual Eigen::Vector6d getBodyConstraintWrench() const = 0;
  // TODO: Need more informative name.

  /// Get spring force
  ///
  /// We apply spring force in implicit manner. The spring force is
  /// F = -(springStiffness * q(k+1)), where q(k+1) is approximated as
  /// q(k) + h * dq(k) * h^2 * ddq(k). Since, in the recursive forward dynamics
  /// algorithm, ddq(k) is unknown variable that we want to obtain as the
  /// result, the spring force here is just
  /// F = -springStiffness * (q(k) + h * dq(k)) and
  /// -springStiffness * h^2 * ddq(k) term is rearranged at the recursive
  /// forward dynamics algorithm, and it affects on the articulated inertia.
  /// \sa BodyNode::updateArticulatedInertia(double).
  ///
  /// \param[in] _timeStep Time step used for approximating q(k+1).
//  Eigen::VectorXd getSpringForces(double _timeStep) const;

  /// Get damping force
  ///
  /// We apply the damping force in implicit manner. The damping force is
  /// F = -(dampingCoefficient * dq(k+1)), where dq(k+1) is approximated as
  /// dq(k) + h * ddq(k). Since, in the recursive forward dynamics algorithm,
  /// ddq(k) is unknown variable that we want to obtain as the result, the
  /// damping force here is just F = -(dampingCoefficient * dq(k)) and
  /// -dampingCoefficient * h * ddq(k) term is rearranged at the recursive
  /// forward dynamics algorithm, and it affects on the articulated inertia.
  /// \sa BodyNode::updateArticulatedInertia(double).
//  Eigen::VectorXd getDampingForces() const;

  //----------------------------------------------------------------------------
  // Rendering
  //----------------------------------------------------------------------------

  ///
  void applyGLTransform(renderer::RenderInterface* _ri);

  //----------------------------------------------------------------------------
  // Friendship
  //----------------------------------------------------------------------------

  friend class BodyNode;
  friend class SoftBodyNode;
  friend class Skeleton;

protected:
  /// Initialize this joint. This function is called by BodyNode::init()
  virtual void init(Skeleton* _skel);

  //----------------------------------------------------------------------------
  /// \{ \name Recursive dynamics routines
  //----------------------------------------------------------------------------

  /// Update transformation from parent body node to child body node
  virtual void updateLocalTransform() = 0;

  /// Update generalized Jacobian from parent body node to child body
  /// node w.r.t. local generalized coordinate
  virtual void updateLocalJacobian() = 0;

  /// Update time derivative of generalized Jacobian from parent body
  /// node to child body node w.r.t. local generalized coordinate
  virtual void updateLocalJacobianTimeDeriv() = 0;

  /// Add joint velocity to _vel
  virtual void addVelocityTo(Eigen::Vector6d& _vel) = 0;

  /// Set joint partial acceleration to _partialAcceleration
  virtual void setPartialAccelerationTo(
      Eigen::Vector6d& _partialAcceleration,
      const Eigen::Vector6d& _childVelocity) = 0;
  // TODO(JS): Rename with more informative name

  /// Add joint acceleration to _acc
  virtual void addAccelerationTo(Eigen::Vector6d& _acc) = 0;

  /// Add joint velocity change to _velocityChange
  virtual void addVelocityChangeTo(Eigen::Vector6d& _velocityChange) = 0;

  /// Add child's articulated inertia to parent's one
  virtual void addChildArtInertiaTo(
      Eigen::Matrix6d& _parentArtInertia,
      const Eigen::Matrix6d& _childArtInertia) = 0;

  /// Add child's articulated inertia to parent's one. Forward dynamics routine.
  virtual void addChildArtInertiaImplicitTo(
      Eigen::Matrix6d& _parentArtInertiaImplicit,
      const Eigen::Matrix6d& _childArtInertiaImplicit) = 0;
  // TODO(JS): rename to updateAInertiaChildAInertia()

  /// Update inverse of projected articulated body inertia
  virtual void updateInvProjArtInertia(const Eigen::Matrix6d& _artInertia) = 0;

  /// Forward dynamics routine.
  virtual void updateInvProjArtInertiaImplicit(
      const Eigen::Matrix6d& _artInertia,
      double _timeStep) = 0;
  // TODO(JS): rename to updateAInertiaPsi()

  /// Add child's bias force to parent's one
  virtual void addChildBiasForceTo(
      Eigen::Vector6d& _parentBiasForce,
      const Eigen::Matrix6d& _childArtInertia,
      const Eigen::Vector6d& _childBiasForce,
      const Eigen::Vector6d& _childPartialAcc) = 0;

  /// Add child's bias impulse to parent's one
  virtual void addChildBiasImpulseTo(
      Eigen::Vector6d& _parentBiasImpulse,
      const Eigen::Matrix6d& _childArtInertia,
      const Eigen::Vector6d& _childBiasImpulse) = 0;

  /// Update joint total force
  virtual void updateTotalForce(const Eigen::Vector6d& _bodyForce,
                                double _timeStep) = 0;
  // TODO: rename

  /// Update joint total impulse
  virtual void updateTotalImpulse(const Eigen::Vector6d& _bodyImpulse) = 0;
  // TODO: rename

  /// Set total impulses to zero
  virtual void resetTotalImpulses() = 0;

  /// Update joint acceleration
  virtual void updateAcceleration(const Eigen::Matrix6d& _artInertia,
                                  const Eigen::Vector6d& _spatialAcc) = 0;

  /// Update joint velocity change
  /// \param _artInertia
  /// \param _velocityChange
  virtual void updateVelocityChange(
      const Eigen::Matrix6d& _artInertia,
      const Eigen::Vector6d& _velocityChange) = 0;

  /// Update joint force for inverse dynamics.
  /// \param[in] _bodyForce Transmitting spatial body force from the parent
  /// BodyNode to the child BodyNode. The spatial force is expressed in the
  /// child BodyNode's frame.
  virtual void updateForceID(const Eigen::Vector6d& _bodyForce,
                             double _timeStep,
                             bool _withDampingForces,
                             bool _withSpringForces) = 0;

  /// Update joint force for forward dynamics.
  /// \param[in] _bodyForce Transmitting spatial body force from the parent
  /// BodyNode to the child BodyNode. The spatial force is expressed in the
  /// child BodyNode's frame.
  virtual void updateForceFD(const Eigen::Vector6d& _bodyForce,
                             double _timeStep,
                             bool _withDampingForcese,
                             bool _withSpringForces) = 0;

  /// Update joint impulses for inverse dynamics
  virtual void updateImpulseID(const Eigen::Vector6d& _bodyImpulse) = 0;

  /// Update joint impulses for forward dynamics
  virtual void updateImpulseFD(const Eigen::Vector6d& _bodyImpulse) = 0;

  /// Update constrained terms for forward dynamics
  virtual void updateConstrainedTerms(double _timeStep) = 0;

  //- DEPRECATED ---------------------------------------------------------------

  /// updateVelocityWithVelocityChange
  DEPRECATED(4.3)
  virtual void updateVelocityWithVelocityChange() {}

  /// updateAccelerationWithVelocityChange
  DEPRECATED(4.3)
  virtual void updateAccelerationWithVelocityChange(double _timeStep) {}

  /// updateForceWithImpulse
  DEPRECATED(4.3)
  virtual void updateForceWithImpulse(double _timeStep) {}

  /// \}

  //----------------------------------------------------------------------------
  /// \{ \name Recursive algorithm routines for equations of motion
  //----------------------------------------------------------------------------

  /// Add child's bias force to parent's one
  virtual void addChildBiasForceForInvMassMatrix(
      Eigen::Vector6d& _parentBiasForce,
      const Eigen::Matrix6d& _childArtInertia,
      const Eigen::Vector6d& _childBiasForce) = 0;

  /// Add child's bias force to parent's one
  virtual void addChildBiasForceForInvAugMassMatrix(
      Eigen::Vector6d& _parentBiasForce,
      const Eigen::Matrix6d& _childArtInertia,
      const Eigen::Vector6d& _childBiasForce) = 0;

  ///
  virtual void updateTotalForceForInvMassMatrix(
      const Eigen::Vector6d& _bodyForce) = 0;

  ///
  virtual void getInvMassMatrixSegment(Eigen::MatrixXd& _invMassMat,
                                       const size_t _col,
                                       const Eigen::Matrix6d& _artInertia,
                                       const Eigen::Vector6d& _spatialAcc) = 0;

  ///
  virtual void getInvAugMassMatrixSegment(Eigen::MatrixXd& _invMassMat,
                                       const size_t _col,
                                       const Eigen::Matrix6d& _artInertia,
                                       const Eigen::Vector6d& _spatialAcc) = 0;

  ///
  virtual void addInvMassMatrixSegmentTo(Eigen::Vector6d& _acc) = 0;

  ///
  virtual Eigen::VectorXd getSpatialToGeneralized(
      const Eigen::Vector6d& _spatial) = 0;

  /// \}

protected:
  /// Joint name
  std::string mName;

<<<<<<< HEAD
  /// Actuator type
  ActuatorType mActuatorType;

=======
>>>>>>> 918fadc8
  /// Child BodyNode pointer that this Joint belongs to
  BodyNode* mChildBodyNode;

  /// Skeleton pointer that this joint belongs to
  Skeleton* mSkeleton;

  /// Transformation from parent body node to this joint
  Eigen::Isometry3d mT_ParentBodyToJoint;

  /// Transformation from child body node to this joint
  Eigen::Isometry3d mT_ChildBodyToJoint;

  /// Local transformation
  Eigen::Isometry3d mT;

  /// Relative spatial velocity from parent body to child body where the
  /// velocity is expressed in child body frame
  Eigen::Vector6d mSpatialVelocity;

  /// Transmitting wrench from parent body to child body expressed in child body
  DEPRECATED(4.3)
  Eigen::Vector6d mWrench;

protected:
  /// True if the joint limits are enforced in dynamic simulation
  bool mIsPositionLimited;

public:
  // To get byte-aligned Eigen vectors
  EIGEN_MAKE_ALIGNED_OPERATOR_NEW
};

}  // namespace dynamics
}  // namespace dart

#endif  // DART_DYNAMICS_JOINT_H_<|MERGE_RESOLUTION|>--- conflicted
+++ resolved
@@ -124,15 +124,12 @@
   /// Get joint name
   const std::string& getName() const;
 
-<<<<<<< HEAD
   /// Set actuator type
   void setActuatorType(ActuatorType _actuatorType);
 
   /// Get actuator type
   ActuatorType getActuatorType() const;
 
-=======
->>>>>>> 918fadc8
   /// Get the child BodyNode of this Joint
   BodyNode* getChildBodyNode();
 
@@ -672,12 +669,9 @@
   /// Joint name
   std::string mName;
 
-<<<<<<< HEAD
   /// Actuator type
   ActuatorType mActuatorType;
 
-=======
->>>>>>> 918fadc8
   /// Child BodyNode pointer that this Joint belongs to
   BodyNode* mChildBodyNode;
 
