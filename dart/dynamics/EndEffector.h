--- conflicted
+++ resolved
@@ -115,17 +115,11 @@
 
 };
 
-<<<<<<< HEAD
-class EndEffector final : public FixedFrame,
-                          public AccessoryNode<EndEffector>,
-                          public TemplatedJacobianNode<EndEffector>
-=======
 class EndEffector final :
     public virtual common::AddonManager,
     public FixedFrame,
     public AccessoryNode<EndEffector>,
     public TemplatedJacobianNode<EndEffector>
->>>>>>> 00310f31
 {
 public:
 
