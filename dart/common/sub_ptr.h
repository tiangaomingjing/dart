/*
 * Copyright (c) 2015, Georgia Tech Research Corporation
 * All rights reserved.
 *
 * Author(s): Michael X. Grey <mxgrey@gatech.edu>
 *
 * Georgia Tech Graphics Lab and Humanoid Robotics Lab
 *
 * Directed by Prof. C. Karen Liu and Prof. Mike Stilman
 * <karenliu@cc.gatech.edu> <mstilman@cc.gatech.edu>
 *
 * This file is provided under the following "BSD-style" License:
 *   Redistribution and use in source and binary forms, with or
 *   without modification, are permitted provided that the following
 *   conditions are met:
 *   * Redistributions of source code must retain the above copyright
 *     notice, this list of conditions and the following disclaimer.
 *   * Redistributions in binary form must reproduce the above
 *     copyright notice, this list of conditions and the following
 *     disclaimer in the documentation and/or other materials provided
 *     with the distribution.
 *   THIS SOFTWARE IS PROVIDED BY THE COPYRIGHT HOLDERS AND
 *   CONTRIBUTORS "AS IS" AND ANY EXPRESS OR IMPLIED WARRANTIES,
 *   INCLUDING, BUT NOT LIMITED TO, THE IMPLIED WARRANTIES OF
 *   MERCHANTABILITY AND FITNESS FOR A PARTICULAR PURPOSE ARE
 *   DISCLAIMED. IN NO EVENT SHALL THE COPYRIGHT HOLDER OR
 *   CONTRIBUTORS BE LIABLE FOR ANY DIRECT, INDIRECT, INCIDENTAL,
 *   SPECIAL, EXEMPLARY, OR CONSEQUENTIAL DAMAGES (INCLUDING, BUT NOT
 *   LIMITED TO, PROCUREMENT OF SUBSTITUTE GOODS OR SERVICES; LOSS OF
 *   USE, DATA, OR PROFITS; OR BUSINESS INTERRUPTION) HOWEVER CAUSED
 *   AND ON ANY THEORY OF LIABILITY, WHETHER IN CONTRACT, STRICT
 *   LIABILITY, OR TORT (INCLUDING NEGLIGENCE OR OTHERWISE) ARISING IN
 *   ANY WAY OUT OF THE USE OF THIS SOFTWARE, EVEN IF ADVISED OF THE
 *   POSSIBILITY OF SUCH DAMAGE.
 */

#ifndef DART_COMMON_SUB_PTR_H_
#define DART_COMMON_SUB_PTR_H_

#include "dart/common/Observer.h"

namespace dart {
namespace common {

/// sub_ptr is a pointer to a Subject. It can be used as a pointer to any class
/// that publicly inherits Subject. If the instance that it is pointing to is
/// ever destroyed, the sub_ptr class will start pointing to a nullptr. You can
/// check the return of sub_ptr::valid() to see if the pointer is still valid.
template <class T>
class sub_ptr : public Observer
{
public:
  /// Default constructor
  sub_ptr() : mSubject(nullptr) { }

  /// Alternative constructor. _ptr must be a valid pointer when passed to this
  /// constructor.
  sub_ptr(T* _ptr) : mSubject(nullptr) { set(_ptr); }

  /// Change the Subject of this sub_ptr
  sub_ptr& operator = (const sub_ptr& _sp)
  {
    set(_sp.get());
    return *this;
  }

  /// Change the Subject of this sub_ptr
  sub_ptr& operator = (T* _ptr)
  {
    set(_ptr);
    return *this;
  }

  /// Implicit conversion to pointer type
<<<<<<< HEAD
  operator T* () const { return mSubscription; }
=======
  operator T*() const { return mSubject; }
>>>>>>> 8e50c11e

  /// Dereferencing operator
  T& operator*() const { return *mSubject; }

  /// Dereferencing operation
  T* operator->() const { return mSubject; }

  /// Get the Subject of this sub_ptr
  T* get() const { return mSubject; }

  void set(T* _ptr)
  {
    if(mSubject == _ptr)
      return;

    removeSubject(mSubject);
    mSubject = _ptr;
    addSubject(mSubject);
  }

  /// True if and only if this sub_ptr still points to a valid Subject
  bool valid() { return mSubject != nullptr; }

protected:

  virtual void handleDestructionNotification(
      const Subject* _subject) override
  {
    if(_subject == mSubject)
      mSubject = nullptr;
  }

  /// Store the Subject pointer
  T* mSubject;
};

} // namespace common

// Make an alias for sub_ptr in the dart namespace for convenience
template <class T>
using sub_ptr = common::sub_ptr<T>;

} // namespace dart

#endif // DART_COMMON_SUB_PTR_H_<|MERGE_RESOLUTION|>--- conflicted
+++ resolved
@@ -72,11 +72,7 @@
   }
 
   /// Implicit conversion to pointer type
-<<<<<<< HEAD
-  operator T* () const { return mSubscription; }
-=======
   operator T*() const { return mSubject; }
->>>>>>> 8e50c11e
 
   /// Dereferencing operator
   T& operator*() const { return *mSubject; }
