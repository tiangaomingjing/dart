--- conflicted
+++ resolved
@@ -284,15 +284,6 @@
     kinematicsTest(translationalJoint);
 }
 
-<<<<<<< HEAD
-// 6-dof joint
-//TEST_F(JOINTS, FREE_JOINT)
-//{
-//    FreeJoint* freeJoint = new FreeJoint;
-
-//    kinematicsTest(freeJoint);
-//}
-=======
 // 3-dof joint
 TEST_F(JOINTS, PLANAR_JOINT)
 {
@@ -300,7 +291,6 @@
 
     kinematicsTest(planarJoint);
 }
->>>>>>> 037ea23d
 
 // 6-dof joint
 //TEST_F(JOINTS, FREE_JOINT)
