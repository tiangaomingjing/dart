/*
 * Copyright (c) 2011-2015, Georgia Tech Research Corporation
 * All rights reserved.
 *
 * Author(s): Jeongseok Lee <jslee02@gmail.com>
 *
 * Georgia Tech Graphics Lab and Humanoid Robotics Lab
 *
 * Directed by Prof. C. Karen Liu and Prof. Mike Stilman
 * <karenliu@cc.gatech.edu> <mstilman@cc.gatech.edu>
 *
 * This file is provided under the following "BSD-style" License:
 *   Redistribution and use in source and binary forms, with or
 *   without modification, are permitted provided that the following
 *   conditions are met:
 *   * Redistributions of source code must retain the above copyright
 *     notice, this list of conditions and the following disclaimer.
 *   * Redistributions in binary form must reproduce the above
 *     copyright notice, this list of conditions and the following
 *     disclaimer in the documentation and/or other materials provided
 *     with the distribution.
 *   THIS SOFTWARE IS PROVIDED BY THE COPYRIGHT HOLDERS AND
 *   CONTRIBUTORS "AS IS" AND ANY EXPRESS OR IMPLIED WARRANTIES,
 *   INCLUDING, BUT NOT LIMITED TO, THE IMPLIED WARRANTIES OF
 *   MERCHANTABILITY AND FITNESS FOR A PARTICULAR PURPOSE ARE
 *   DISCLAIMED. IN NO EVENT SHALL THE COPYRIGHT HOLDER OR
 *   CONTRIBUTORS BE LIABLE FOR ANY DIRECT, INDIRECT, INCIDENTAL,
 *   SPECIAL, EXEMPLARY, OR CONSEQUENTIAL DAMAGES (INCLUDING, BUT NOT
 *   LIMITED TO, PROCUREMENT OF SUBSTITUTE GOODS OR SERVICES; LOSS OF
 *   USE, DATA, OR PROFITS; OR BUSINESS INTERRUPTION) HOWEVER CAUSED
 *   AND ON ANY THEORY OF LIABILITY, WHETHER IN CONTRACT, STRICT
 *   LIABILITY, OR TORT (INCLUDING NEGLIGENCE OR OTHERWISE) ARISING IN
 *   ANY WAY OUT OF THE USE OF THIS SOFTWARE, EVEN IF ADVISED OF THE
 *   POSSIBILITY OF SUCH DAMAGE.
 */

// For problem
#include <iostream>
#include <gtest/gtest.h>
#include <Eigen/Dense>
#include "TestHelpers.h"
#include "dart/config.h"
#include "dart/common/Console.h"
#include "dart/optimizer/Function.h"
#include "dart/optimizer/Problem.h"
#include "dart/optimizer/GradientDescentSolver.h"
#include "dart/dynamics/Skeleton.h"
#include "dart/dynamics/FreeJoint.h"
#include "dart/dynamics/InverseKinematics.h"
#ifdef HAVE_NLOPT
  #include "dart/optimizer/nlopt/NloptSolver.h"
#endif
#ifdef HAVE_IPOPT
  #include "dart/optimizer/ipopt/IpoptSolver.h"
#endif
#ifdef HAVE_SNOPT
  #include "dart/optimizer/snopt/SnoptSolver.h"
#endif

using namespace std;
using namespace Eigen;
using namespace dart::optimizer;
using namespace dart::dynamics;

//==============================================================================
/// \brief class SampleObjFunc
class SampleObjFunc : public Function
{
public:
  /// \brief Constructor
  SampleObjFunc() : Function() {}

  /// \brief Destructor
  virtual ~SampleObjFunc() {}

  /// \copydoc Function::eval
  virtual double eval(const Eigen::VectorXd& _x) override
  {
    return std::sqrt(_x[1]);
  }

  /// \copydoc Function::evalGradient
  virtual void evalGradient(const Eigen::VectorXd& _x,
                            Eigen::Map<Eigen::VectorXd> _grad) override
  {
    _grad[0] = 0.0;
    _grad[1] = 0.5 / std::sqrt(_x[1]);
  }
};

//==============================================================================
class SampleConstFunc : public Function
{
public:
  /// \brief Constructor
  SampleConstFunc(double _a, double _b) : Function(), mA(_a), mB(_b) {}

  /// \brief Destructor
  virtual ~SampleConstFunc() {}

  /// \copydoc Function::eval
  virtual double eval(const Eigen::VectorXd& _x) override
  {
    return ((mA*_x[0] + mB) * (mA*_x[0] + mB) * (mA*_x[0] + mB) - _x[1]);
  }

  /// \copydoc Function::evalGradient
  virtual void evalGradient(const Eigen::VectorXd& _x,
                            Eigen::Map<Eigen::VectorXd> _grad) override
  {
    _grad[0] = 3 * mA * (mA*_x[0] + mB) * (mA*_x[0] + mB);
    _grad[1] = -1.0;
  }

private:
  /// \brief Data
  double mA;

  /// \brief Data
  double mB;
};

//==============================================================================
TEST(Optimizer, GradientDescent)
{
  std::shared_ptr<Problem> prob = std::make_shared<Problem>(2);

  prob->setLowerBounds(Eigen::Vector2d(-HUGE_VAL, 0));
  prob->setInitialGuess(Eigen::Vector2d(1.234, 5.678));

  FunctionPtr obj = std::make_shared<SampleObjFunc>();
  prob->setObjective(obj);

  GradientDescentSolver solver(prob);
  EXPECT_TRUE(solver.solve());

  double minF = prob->getOptimumValue();
  Eigen::VectorXd optX = prob->getOptimalSolution();

  EXPECT_NEAR(minF, 0, 1e-6);
  EXPECT_EQ(optX.size(), static_cast<int>(prob->getDimension()));
  EXPECT_NEAR(optX[0], 1.234, 0.0);
  EXPECT_NEAR(optX[1], 0.0, solver.getTolerance());
}

//==============================================================================
#ifdef HAVE_NLOPT
TEST(Optimizer, BasicNlopt)
{
  // Problem reference: http://ab-initio.mit.edu/wiki/index.php/NLopt_Tutorial

  std::shared_ptr<Problem> prob = std::make_shared<Problem>(2);

  prob->setLowerBounds(Eigen::Vector2d(-HUGE_VAL, 0));
  prob->setInitialGuess(Eigen::Vector2d(1.234, 5.678));

  FunctionPtr obj = std::make_shared<SampleObjFunc>();
  prob->setObjective(obj);

  FunctionPtr const1 = std::make_shared<SampleConstFunc>( 2, 0);
  FunctionPtr const2 = std::make_shared<SampleConstFunc>(-1, 1);
  prob->addIneqConstraint(const1);
  prob->addIneqConstraint(const2);

<<<<<<< HEAD
  NloptSolver solver(prob, NLOPT_LD_MMA);
  solver.solve();
=======
  NloptSolver solver(prob, nlopt::LD_MMA);
  EXPECT_TRUE(solver.solve());
>>>>>>> af5eaf97

  double minF = prob->getOptimumValue();
  Eigen::VectorXd optX = prob->getOptimalSolution();

  EXPECT_NEAR(minF, 0.544330847, 1e-6);
<<<<<<< HEAD
  EXPECT_EQ(optX.size(), prob->getDimension());
=======
  EXPECT_EQ(optX.size(), static_cast<int>(prob->getDimension()));
>>>>>>> af5eaf97
  EXPECT_NEAR(optX[0], 0.333334, 1e-6);
  EXPECT_NEAR(optX[1], 0.296296, 1e-6);
}
#endif

//==============================================================================
#ifdef HAVE_IPOPT
TEST(Optimizer, BasicIpopt)
{
  dterr << "Ipopt does not pass this test yet. Please see #153.";
  return;

  std::shared_ptr<Problem> prob = std::make_shared<Problem>(2);

  prob->setLowerBounds(Eigen::Vector2d(-HUGE_VAL, 0));
  prob->setInitialGuess(Eigen::Vector2d(1.234, 5.678));

  FunctionPtr obj = std::make_shared<SampleObjFunc>();
  prob->setObjective(obj);

  FunctionPtr const1 = std::make_shared<SampleConstFunc>( 2, 0);
  FunctionPtr const2 = std::make_shared<SampleConstFunc>(-1, 1);
  prob->addIneqConstraint(const1);
  prob->addIneqConstraint(const2);

  IpoptSolver solver(prob);
  solver.solve();

  double minF = prob->getOptimumValue();
  Eigen::VectorXd optX = prob->getOptimalSolution();

  EXPECT_NEAR(minF, 0.544330847, 1e-6);
  EXPECT_EQ(optX.size(), prob->getDimension());
  EXPECT_NEAR(optX[0], 0.333334, 1e-6);
  EXPECT_NEAR(optX[1], 0.296296, 1e-6);
}
#endif

//==============================================================================
#ifdef HAVE_SNOPT
TEST(Optimizer, BasicSnopt)
{
  dterr << "SNOPT is not implemented yet.\n";
  return;
}
#endif

//==============================================================================
TEST(Optimizer, InverseKinematics)
{
  // Very simple test of InverseKinematics module, applied to a FreeJoint to
  // ensure that the target is reachable

  SkeletonPtr skel = Skeleton::create();
  skel->createJointAndBodyNodePair<FreeJoint>();

  InverseKinematics ik(skel->getBodyNode(0));

  Eigen::Isometry3d tf(Eigen::Isometry3d::Identity());
  tf.translation() = Eigen::Vector3d(0.0, 0.0, 0.8);
  tf.rotate(Eigen::AngleAxisd(M_PI/8, Eigen::Vector3d(0, 1, 0)));
  ik.getTarget()->setTransform(tf);

  ik.getErrorMethod()->setBounds(Eigen::Vector6d::Constant(-1e-8),
                                 Eigen::Vector6d::Constant( 1e-8));

  ik.getSolver()->setNumMaxIterations(100);

  EXPECT_FALSE(equals(ik.getTarget()->getTransform().matrix(),
                      skel->getBodyNode(0)->getTransform().matrix(), 1e-1));

  EXPECT_TRUE(ik.getSolver()->solve());

  EXPECT_TRUE(equals(ik.getTarget()->getTransform().matrix(),
                     skel->getBodyNode(0)->getTransform().matrix(), 1e-8));
}

//==============================================================================
int main(int argc, char* argv[])
{
  ::testing::InitGoogleTest(&argc, argv);
  return RUN_ALL_TESTS();
}
<|MERGE_RESOLUTION|>--- conflicted
+++ resolved
@@ -162,23 +162,14 @@
   prob->addIneqConstraint(const1);
   prob->addIneqConstraint(const2);
 
-<<<<<<< HEAD
-  NloptSolver solver(prob, NLOPT_LD_MMA);
-  solver.solve();
-=======
   NloptSolver solver(prob, nlopt::LD_MMA);
   EXPECT_TRUE(solver.solve());
->>>>>>> af5eaf97
 
   double minF = prob->getOptimumValue();
   Eigen::VectorXd optX = prob->getOptimalSolution();
 
   EXPECT_NEAR(minF, 0.544330847, 1e-6);
-<<<<<<< HEAD
-  EXPECT_EQ(optX.size(), prob->getDimension());
-=======
   EXPECT_EQ(optX.size(), static_cast<int>(prob->getDimension()));
->>>>>>> af5eaf97
   EXPECT_NEAR(optX[0], 0.333334, 1e-6);
   EXPECT_NEAR(optX[1], 0.296296, 1e-6);
 }
