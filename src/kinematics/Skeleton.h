/*
 * Copyright (c) 2011, Georgia Tech Research Corporation
 * All rights reserved.
 *
 * Author(s): Sehoon Ha <sehoon.ha@gmail.com>
 * Date: 06/12/2011
 *
 * Geoorgia Tech Graphics Lab and Humanoid Robotics Lab
 *
 * Directed by Prof. C. Karen Liu and Prof. Mike Stilman
 * <karenliu@cc.gatech.edu> <mstilman@cc.gatech.edu>
 *
 * This file is provided under the following "BSD-style" License:
 *   Redistribution and use in source and binary forms, with or
 *   without modification, are permitted provided that the following
 *   conditions are met:
 *   * Redistributions of source code must retain the above copyright
 *     notice, this list of conditions and the following disclaimer.
 *   * Redistributions in binary form must reproduce the above
 *     copyright notice, this list of conditions and the following
 *     disclaimer in the documentation and/or other materials provided
 *     with the distribution.
 *   THIS SOFTWARE IS PROVIDED BY THE COPYRIGHT HOLDERS AND
 *   CONTRIBUTORS "AS IS" AND ANY EXPRESS OR IMPLIED WARRANTIES,
 *   INCLUDING, BUT NOT LIMITED TO, THE IMPLIED WARRANTIES OF
 *   MERCHANTABILITY AND FITNESS FOR A PARTICULAR PURPOSE ARE
 *   DISCLAIMED. IN NO EVENT SHALL THE COPYRIGHT HOLDER OR
 *   CONTRIBUTORS BE LIABLE FOR ANY DIRECT, INDIRECT, INCIDENTAL,
 *   SPECIAL, EXEMPLARY, OR CONSEQUENTIAL DAMAGES (INCLUDING, BUT NOT
 *   LIMITED TO, PROCUREMENT OF SUBSTITUTE GOODS OR SERVICES; LOSS OF
 *   USE, DATA, OR PROFITS; OR BUSINESS INTERRUPTION) HOWEVER CAUSED
 *   AND ON ANY THEORY OF LIABILITY, WHETHER IN CONTRACT, STRICT
 *   LIABILITY, OR TORT (INCLUDING NEGLIGENCE OR OTHERWISE) ARISING IN
 *   ANY WAY OUT OF THE USE OF THIS SOFTWARE, EVEN IF ADVISED OF THE
 *   POSSIBILITY OF SUCH DAMAGE.
 */

#ifndef KINEMATICS_SKELETON_H
#define KINEMATICS_SKELETON_H

#include <vector>
#include <Eigen/Dense>

namespace renderer { class RenderInterface; };

namespace kinematics {

    class Transformation;
    class Marker;
    class Joint;
    class BodyNode;
    class Dof;

    class Skeleton {
    public:
        Eigen::VectorXd mCurrPose; 
        BodyNode* mRoot;


        Skeleton();
        virtual ~Skeleton();

        virtual BodyNode* createBodyNode(const char* const name = NULL);
        void addMarker(Marker *_h);
        void addNode(BodyNode *_b, bool _addParentJoint = true);
        void addJoint(Joint *_j);
        void addDof(Dof *_d);
        void addTransform(Transformation *_t);
	
        // init the model after parsing
        void initSkel();
	
        // inline access functions
        inline int getNumDofs() const { return mDofs.size(); }
        inline int getNumNodes() const { return mNodes.size(); }
        inline int getNumMarkers() const { return mMarkers.size(); }
        inline int getNumJoints() const { return mJoints.size();}
        inline Dof* getDof(int _i) { return mDofs[_i]; }
        inline BodyNode* getNode(int _i) const { return mNodes[_i]; }
        inline BodyNode* getRoot() { return mRoot; }
        BodyNode* getNode(const char* const _name) const;
        int getNodeIndex(const char* const _name) const;
        inline Joint* getJoint(int _i) const { return mJoints[_i]; }
        Joint* getJoint(const char* const _name) const;
        int getJointIndex(const char* const _name) const;

        inline Marker* getMarker(int _i) { return mMarkers[_i]; }
        inline double getMass() { return mMass; }
        Eigen::Vector3d getWorldCOM();
        inline std::string getName() { return mName; }
        inline void setName( std::string _name ) { mName = _name; }
        Eigen::VectorXd getPose();
        virtual void setPose(const Eigen::VectorXd&, bool bCalcTrans = true, bool bCalcDeriv = true);
        Eigen::VectorXd getConfig(std::vector<int> _id);
        void setConfig(std::vector<int> _id, Eigen::VectorXd _vals, bool _calcTrans = true, bool _calcDeriv = true);
        Eigen::MatrixXd getJacobian(BodyNode* _bd, Eigen::Vector3d& _localOffset);

        void draw(renderer::RenderInterface* _ri = NULL, const Eigen::Vector4d& _color=Eigen::Vector4d::Ones(), bool _useDefaultColor = true) const;
        void drawMarkers(renderer::RenderInterface* _ri = NULL, const Eigen::Vector4d& _color=Eigen::Vector4d::Ones(), bool _useDefaultColor = true ) const;

<<<<<<< HEAD
        // TODO: Not implemented yet !
        void updateBodyNodeTransformations();

        // TODO: Not implemented yet !
        void updateBodyNodeVelocities();

=======
>>>>>>> 1912bb10
        void setSelfCollidable(bool _selfCollidable) { mSelfCollidable = _selfCollidable; }
        bool getSelfCollidable() const { return mSelfCollidable; }

    protected:
        std::string mName;
        std::vector<Marker*> mMarkers;
        std::vector<Dof*> mDofs;
        std::vector<Transformation*> mTransforms;
        std::vector<BodyNode*> mNodes;
        std::vector<Joint*> mJoints;
        Eigen::VectorXd mPoseInit; ///< Initial pose (Q)
        double mMass;
        bool mSelfCollidable;
    };

} // namespace kinematics

#endif // #ifndef KINEMATICS_SKELETON_H
<|MERGE_RESOLUTION|>--- conflicted
+++ resolved
@@ -98,15 +98,6 @@
         void draw(renderer::RenderInterface* _ri = NULL, const Eigen::Vector4d& _color=Eigen::Vector4d::Ones(), bool _useDefaultColor = true) const;
         void drawMarkers(renderer::RenderInterface* _ri = NULL, const Eigen::Vector4d& _color=Eigen::Vector4d::Ones(), bool _useDefaultColor = true ) const;
 
-<<<<<<< HEAD
-        // TODO: Not implemented yet !
-        void updateBodyNodeTransformations();
-
-        // TODO: Not implemented yet !
-        void updateBodyNodeVelocities();
-
-=======
->>>>>>> 1912bb10
         void setSelfCollidable(bool _selfCollidable) { mSelfCollidable = _selfCollidable; }
         bool getSelfCollidable() const { return mSelfCollidable; }
 
@@ -117,7 +108,6 @@
         std::vector<Transformation*> mTransforms;
         std::vector<BodyNode*> mNodes;
         std::vector<Joint*> mJoints;
-        Eigen::VectorXd mPoseInit; ///< Initial pose (Q)
         double mMass;
         bool mSelfCollidable;
     };
