/*
  RTQL8, Copyright (c) 2011 Georgia Tech Graphics Lab
  All rights reserved.

  Author	Sehoon Ha
  Date		06/12/2011
*/


#include "BodyNode.h"

#include <algorithm>

using namespace std;
using namespace Eigen;

#include "Primitive.h"
#include "Joint.h"
#include "Marker.h"
#include "Dof.h"
#include "Skeleton.h"
#include "Transformation.h"

#include "utils/Misc.h"
#include "utils/Utils.h"
#include "utils/EigenHelper.h"
#include "utils/LoadOpengl.h"

namespace model3d {
    int BodyNode::msBodyNodeCount = 0;
  
    BodyNode::BodyNode(char *_name) 
        : mModelIndex(-1), mPrimitive(NULL), mJointIn(NULL), mNodeIn(NULL), mMass(0), mOffset(0,0,0)
    {
        mJointOut.clear();
        mHandles.clear();
        mDependantDofs.clear();

        mID = BodyNode::msBodyNodeCount++;

        if (_name == NULL) {
            strcpy(mName, "BodyNode");
        } else {
            strcpy(mName, _name);
        }
    }

    BodyNode::~BodyNode() {
        for (int i = 0; i < mHandles.size(); ++i){
            delete mHandles[i];
        }
        mHandles.clear();

        if (mPrimitive != NULL) {
            delete mPrimitive;
            mPrimitive = NULL;
        }
        mJointOut.clear();
    }

    void BodyNode::init() {
        if (mPrimitive != NULL)
            mMass = mPrimitive->getMass();
        else
            mMass = 0;
        mTransLocal = Matrix4d::Identity();
        mTransWorld = Matrix4d::Identity();
    }

    void BodyNode::updateTransform() {
        mTransLocal = mJointIn->getLocalTransform();
        if (mNodeIn) {
            mTransWorld = mNodeIn->mTransWorld * mTransLocal;
        } else {
            mTransWorld = mTransLocal;
        }
    }

    Vector3d BodyNode::evalWorldPos(const Vector3d& _lp) {
        Vector3d result = utils::transform(mTransWorld, _lp);
        return result;
    }
    

    void BodyNode::setDependDofList() {
        mDependantDofs.clear();
        if (mNodeIn != NULL) {
            mDependantDofs.insert(mDependantDofs.end(),
                                  mNodeIn->mDependantDofs.begin(),
                                  mNodeIn->mDependantDofs.end());
        }

        for (int i = 0; i < getNumDofs(); i++) {
            int dofID = getDof(i)->getModelIndex();
            mDependantDofs.push_back(dofID);
        }

        for (int i = 0; i < mDependantDofs.size() - 1; i++) {
            int now = mDependantDofs[i];
            int next = mDependantDofs[i + 1];
            if (now > next) {
                cerr << "Array not sorted!!!" << endl;
                exit(0);
            }
        }
    }

    bool BodyNode::dependsOn(int _dofIndex) const {
        return binary_search(mDependantDofs.begin(), mDependantDofs.end(), _dofIndex);
    }
    
    // void BodyNode::setDependDofMap(int _numDofs){
    //     // initialize the map
    //     mDependsOnDof = new bool[_numDofs];
    //     memset(mDependsOnDof, false, _numDofs*sizeof(bool));
    
    //     // if this is not the root node, copy its parent's map first
    //     if(mNodeIn!=NULL){
    //         memcpy(mDependsOnDof, mNodeIn->mDependsOnDof, _numDofs*sizeof(bool));
    //     }

    //     // set dependence for itself
    //     for( int i=0; i<getNumDofs(); i++){
    //         int dofID = getDof(i)->getModelIndex();
    //         mDependsOnDof[dofID] = true;
    //     }
    // }
    
<<<<<<< HEAD
    void BodyNode::draw(const Vector4d& _color, bool _useDefaultColor, int _depth) const {
        glPushMatrix();
        // render the self geometry
        for(int i=0; i<mJointIn->getNumTransforms(); i++){
            mJointIn->getTransform(i)->applyGLTransform();
=======
    void BodyNode::draw(Renderer::OpenGLRenderInterface* _RI, const Vector4d& _color, bool _default, int _depth)
    {
#ifdef _RENDERER_TEST
        if (!_RI) return;
        RI->PushMatrix();
        // render the self geometry
        for (int i = 0; i < mJointIn->getNumTransforms(); i++) {
            mJointIn->getTransform(i)->applyGLTransform(_RI);
        }
        if(mPrimitive != NULL) {
            _RI->PushName((unsigned)mID);
            _RI->PushMatrix();
            _RI->Translate(mOffset);
            mPrimitive->draw(_RI, _color, _default);
            _RI->PopMatrix();
            _RI->PopName();
        }

        // render the subtree
        for (int i = 0; i < mJointOut.size(); i++) {
            mJointOut[i]->getNodeOut()->draw(_RI, _color, _default);
        }
        _RI->PopMatrix();
#else
        glPushMatrix();
        // render the self geometry
        for (int i = 0; i < mJointIn->getNumTransforms(); i++) {
            mJointIn->getTransform(i)->applyGLTransform(_RI);
>>>>>>> ec674516
        }
        if (mPrimitive != NULL) {
            glPushName((unsigned)mID);
            glPushMatrix();
            glTranslatef(mOffset[0],mOffset[1],mOffset[2]);
<<<<<<< HEAD
            mPrimitive->draw(_color, _useDefaultColor);
=======
            mPrimitive->draw(_RI, _color, _default);
>>>>>>> ec674516
            glPopMatrix();
            glPopName();
        }

        // render the subtree
<<<<<<< HEAD
        for(int i=0; i<mJointOut.size(); i++){
            mJointOut[i]->getNodeOut()->draw(_color, _useDefaultColor);
=======
        for (int i = 0; i < mJointOut.size(); i++) {
            mJointOut[i]->getNodeOut()->draw(_RI, _color, _default);
>>>>>>> ec674516
        }
        glPopMatrix();
    }

<<<<<<< HEAD
    void BodyNode::drawHandles(const Vector4d& _color, bool _useDefaultColor) const {
        glPushMatrix();
        for(int i=0; i<mJointIn->getNumTransforms(); i++){
            mJointIn->getTransform(i)->applyGLTransform();
        }

        // render the corresponding mHandless
        for(int i=0; i<mHandles.size(); i++){
            mHandles[i]->draw(true, _color, _useDefaultColor);
        }
        for(int i=0; i<mJointOut.size(); i++){
            mJointOut[i]->getNodeOut()->drawHandles(_color, _useDefaultColor);
=======
    void BodyNode::drawHandles(Renderer::OpenGLRenderInterface* _RI, const Vector4d& _color, bool _default)
    {
#ifdef _RENDERER_TEST
        if (!_RI) return;
        _RI->PushMatrix();
        for (int i = 0; i < mJointIn->getNumTransforms(); i++) {
            mJointIn->getTransform(i)->applyGLTransform(_RI);
        }

        // render the corresponding mHandless
        for (int i = 0; i < mHandles.size(); i++) {
            mHandles[i]->draw(_RI, true, _color, _default);
        }
        for (int i = 0; i < mJointOut.size(); i++) {
            mJointOut[i]->getNodeOut()->drawHandles(_RI, _color, _default);
        }
        _RI->PopMatrix();
#else
        glPushMatrix();
        for (int i = 0; i < mJointIn->getNumTransforms(); i++) {
            mJointIn->getTransform(i)->applyGLTransform(_RI);
        }

        // render the corresponding mHandless
        for (int i = 0; i < mHandles.size(); i++) {
            mHandles[i]->draw(_RI, true, _color, _default);
        }
        for (int i = 0; i < mJointOut.size(); i++) {
            mJointOut[i]->getNodeOut()->drawHandles(_RI,_color, _default);
>>>>>>> ec674516
        }
        glPopMatrix();
    }

    void BodyNode::setJointIn(Joint *_p) {
        mJointIn = _p; 
        mNodeIn = _p->getNodeIn();
    }

    BodyNode* BodyNode::getNodeOut(int _idx) const {
        return mJointOut[_idx]->getNodeOut();
    }

    int BodyNode::getNumDofs() const {
        return mJointIn->getNumDofs();
    }

    Dof* BodyNode::getDof(int _idx) const {
        return mJointIn->getDof(_idx);
    }

    bool BodyNode::isPresent(Dof* _q) {
        return mJointIn->isPresent(_q);
    }

} // namespace model3d
<|MERGE_RESOLUTION|>--- conflicted
+++ resolved
@@ -126,69 +126,28 @@
     //     }
     // }
     
-<<<<<<< HEAD
     void BodyNode::draw(const Vector4d& _color, bool _useDefaultColor, int _depth) const {
         glPushMatrix();
         // render the self geometry
         for(int i=0; i<mJointIn->getNumTransforms(); i++){
             mJointIn->getTransform(i)->applyGLTransform();
-=======
-    void BodyNode::draw(Renderer::OpenGLRenderInterface* _RI, const Vector4d& _color, bool _default, int _depth)
-    {
-#ifdef _RENDERER_TEST
-        if (!_RI) return;
-        RI->PushMatrix();
-        // render the self geometry
-        for (int i = 0; i < mJointIn->getNumTransforms(); i++) {
-            mJointIn->getTransform(i)->applyGLTransform(_RI);
-        }
-        if(mPrimitive != NULL) {
-            _RI->PushName((unsigned)mID);
-            _RI->PushMatrix();
-            _RI->Translate(mOffset);
-            mPrimitive->draw(_RI, _color, _default);
-            _RI->PopMatrix();
-            _RI->PopName();
-        }
-
-        // render the subtree
-        for (int i = 0; i < mJointOut.size(); i++) {
-            mJointOut[i]->getNodeOut()->draw(_RI, _color, _default);
-        }
-        _RI->PopMatrix();
-#else
-        glPushMatrix();
-        // render the self geometry
-        for (int i = 0; i < mJointIn->getNumTransforms(); i++) {
-            mJointIn->getTransform(i)->applyGLTransform(_RI);
->>>>>>> ec674516
         }
         if (mPrimitive != NULL) {
             glPushName((unsigned)mID);
             glPushMatrix();
             glTranslatef(mOffset[0],mOffset[1],mOffset[2]);
-<<<<<<< HEAD
             mPrimitive->draw(_color, _useDefaultColor);
-=======
-            mPrimitive->draw(_RI, _color, _default);
->>>>>>> ec674516
             glPopMatrix();
             glPopName();
         }
 
         // render the subtree
-<<<<<<< HEAD
         for(int i=0; i<mJointOut.size(); i++){
             mJointOut[i]->getNodeOut()->draw(_color, _useDefaultColor);
-=======
-        for (int i = 0; i < mJointOut.size(); i++) {
-            mJointOut[i]->getNodeOut()->draw(_RI, _color, _default);
->>>>>>> ec674516
         }
         glPopMatrix();
     }
 
-<<<<<<< HEAD
     void BodyNode::drawHandles(const Vector4d& _color, bool _useDefaultColor) const {
         glPushMatrix();
         for(int i=0; i<mJointIn->getNumTransforms(); i++){
@@ -201,37 +160,6 @@
         }
         for(int i=0; i<mJointOut.size(); i++){
             mJointOut[i]->getNodeOut()->drawHandles(_color, _useDefaultColor);
-=======
-    void BodyNode::drawHandles(Renderer::OpenGLRenderInterface* _RI, const Vector4d& _color, bool _default)
-    {
-#ifdef _RENDERER_TEST
-        if (!_RI) return;
-        _RI->PushMatrix();
-        for (int i = 0; i < mJointIn->getNumTransforms(); i++) {
-            mJointIn->getTransform(i)->applyGLTransform(_RI);
-        }
-
-        // render the corresponding mHandless
-        for (int i = 0; i < mHandles.size(); i++) {
-            mHandles[i]->draw(_RI, true, _color, _default);
-        }
-        for (int i = 0; i < mJointOut.size(); i++) {
-            mJointOut[i]->getNodeOut()->drawHandles(_RI, _color, _default);
-        }
-        _RI->PopMatrix();
-#else
-        glPushMatrix();
-        for (int i = 0; i < mJointIn->getNumTransforms(); i++) {
-            mJointIn->getTransform(i)->applyGLTransform(_RI);
-        }
-
-        // render the corresponding mHandless
-        for (int i = 0; i < mHandles.size(); i++) {
-            mHandles[i]->draw(_RI, true, _color, _default);
-        }
-        for (int i = 0; i < mJointOut.size(); i++) {
-            mJointOut[i]->getNodeOut()->drawHandles(_RI,_color, _default);
->>>>>>> ec674516
         }
         glPopMatrix();
     }
