--- conflicted
+++ resolved
@@ -39,13 +39,8 @@
     //            t1.startTimer();
     mLimitingDofIndex.clear();
 
-<<<<<<< HEAD
-    for (int i = 0; i < mSkeletons.size(); i++) {
-        if (mSkeletons[i]->getImmobileState())
-=======
-    for (int i = 0; i < mSkels.size(); i++) {
-        if (!mSkels[i]->isMobile())
->>>>>>> 76928043
+    for (int i = 0; i < mSkeletons.size(); i++) {
+        if (!mSkeletons[i]->isMobile())
             continue;
 
         for (int j = 0; j < mSkeletons[i]->getNumBodyNodes(); j++) {
@@ -146,7 +141,6 @@
     int nBodyNodes = _skeleton->getNumBodyNodes();
     int nGenCoords = _skeleton->getNumGenCoords();
 
-<<<<<<< HEAD
     // Add all body nodes into mCollisionChecker
     for (int i = 0; i < nBodyNodes; i++) {
         mCollisionChecker->addCollisionSkeletonNode(_skeleton->getBodyNode(i));
@@ -154,30 +148,19 @@
     }
 
     Eigen::VectorXd newConstrForce;
-    if (!_skeleton->getImmobileState())
+    if (_skeleton->isMobile())
         newConstrForce = Eigen::VectorXd::Zero(nGenCoords);
-=======
-    if (_newSkel->isMobile()) {
-        // Immobile objets have mass of infinity
-        rows += _newSkel->getMassMatrix().rows();
-        cols += _newSkel->getMassMatrix().cols();
-    }
-
-    Eigen::VectorXd newConstrForce;
-    if (_newSkel->isMobile())
-        newConstrForce = Eigen::VectorXd::Zero(_newSkel->getNumGenCoords());
->>>>>>> 76928043
     mContactForces.push_back(newConstrForce);
     mTotalConstrForces.push_back(newConstrForce);
 
-    if (_skeleton->getImmobileState())
+    if (_skeleton->isMobile())
+        mIndices.push_back(mIndices.back() + nGenCoords);
+    else
         mIndices.push_back(mIndices.back());
-    else
-        mIndices.push_back(mIndices.back() + nGenCoords);
 
     assert(mMInv.rows() == mMInv.rows() && "The mass matrix should be square.");
     int N = mMInv.rows();
-    if (!_skeleton->getImmobileState())
+    if (_skeleton->isMobile())
         N += nGenCoords;
     mMInv = Eigen::MatrixXd::Zero(N, N);
     mTauStar = Eigen::VectorXd::Zero(N);
@@ -191,7 +174,6 @@
 {
     assert(_skeleton != NULL && "Invalid skeleton.");
 
-<<<<<<< HEAD
     // Find index of _skeleton in mSkeleton.
     int iSkeleton = 0;
     for (; iSkeleton < mSkeletons.size(); ++iSkeleton)
@@ -204,15 +186,6 @@
     {
         std::cout << "Skeleton [" << _skeleton->getName() << "] is not in constraint handler." << std::endl;
         return;
-=======
-    for (int i = 0; i < mSkels.size(); i++) {
-        dynamics::Skeleton* skel = mSkels[i];
-        int nDofs = skel->getNumGenCoords();
-        if (!mSkels[i]->isMobile())
-            nDofs = 0;
-        sumNDofs += nDofs;
-        mIndices.push_back(sumNDofs);
->>>>>>> 76928043
     }
 
     int nBodyNodes = _skeleton->getNumBodyNodes();
@@ -229,17 +202,17 @@
     mTotalConstrForces.pop_back();
 
     // Update mIndices.
-    if (_skeleton->getImmobileState())
+    if (_skeleton->isMobile())
+        for (int i = iSkeleton + 1; i < mSkeletons.size() - 1; ++i)
+            mIndices[i] = mIndices[i+1] - nGenCoords;
+    else
         for (int i = iSkeleton + 1; i < mSkeletons.size() - 1; ++i)
             mIndices[i] = mIndices[i+1];
-    else
-        for (int i = iSkeleton + 1; i < mSkeletons.size() - 1; ++i)
-            mIndices[i] = mIndices[i+1] - nGenCoords;
     mIndices.pop_back();
 
     assert(mMInv.rows() == mMInv.rows() && "The mass matrix should be square.");
     int N = mMInv.rows();
-    if (!_skeleton->getImmobileState())
+    if (_skeleton->isMobile())
         N -= nGenCoords;
     mMInv = Eigen::MatrixXd::Zero(N, N);
     mTauStar = Eigen::VectorXd::Zero(N);
@@ -272,28 +245,17 @@
             }
         }
 
-<<<<<<< HEAD
-        if (!mSkeletons[i]->getImmobileState()) {
-=======
-        if (mSkels[i]->isMobile()) {
->>>>>>> 76928043
+        if (mSkeletons[i]->isMobile()) {
             // Immobile objets have mass of infinity
             rows += skel->getMassMatrix().rows();
             cols += skel->getMassMatrix().cols();
         }
     }
 
-<<<<<<< HEAD
     mContactForces.resize(mSkeletons.size());
     mTotalConstrForces.resize(mSkeletons.size());
     for (int i = 0; i < mSkeletons.size(); i++){
-        if (mSkeletons[i]->getImmobileState())
-=======
-    mContactForces.resize(mSkels.size());
-    mTotalConstrForces.resize(mSkels.size());
-    for (int i = 0; i < mSkels.size(); i++){
-        if (!mSkels[i]->isMobile())
->>>>>>> 76928043
+        if (!mSkeletons[i]->isMobile())
             continue;
         mContactForces[i] = Eigen::VectorXd::Zero(mSkeletons[i]->getNumGenCoords());
         mTotalConstrForces[i] = Eigen::VectorXd::Zero(mSkeletons[i]->getNumGenCoords());
@@ -316,11 +278,7 @@
     for (int i = 0; i < mSkeletons.size(); i++) {
         dynamics::Skeleton* skel = mSkeletons[i];
         int nDofs = skel->getNumGenCoords();
-<<<<<<< HEAD
-        if (mSkeletons[i]->getImmobileState())
-=======
-        if (!mSkels[i]->isMobile())
->>>>>>> 76928043
+        if (!mSkeletons[i]->isMobile())
             nDofs = 0;
         sumNDofs += nDofs;
         mIndices.push_back(sumNDofs);
@@ -338,13 +296,8 @@
     updateConstraintTerms();
     Eigen::VectorXd lambda = mGInv * mTauHat;
 
-<<<<<<< HEAD
-    for (int i = 0; i < mSkeletons.size(); i++) {
-        if (mSkeletons[i]->getImmobileState())
-=======
-    for (int i = 0; i < mSkels.size(); i++) {
-        if (!mSkels[i]->isMobile())
->>>>>>> 76928043
+    for (int i = 0; i < mSkeletons.size(); i++) {
+        if (!mSkeletons[i]->isMobile())
             continue;
         mTotalConstrForces[i] = mJ[i].transpose() * lambda;
     }
@@ -368,13 +321,8 @@
         augMInv -= mZ.triangularView<Eigen::Lower>();
 
         Eigen::VectorXd tempVec = mDt * mGInv * mTauHat;
-<<<<<<< HEAD
         for (int i = 0; i < mSkeletons.size(); i++) {
-            if (mSkeletons[i]->getImmobileState())
-=======
-        for (int i = 0; i < mSkels.size(); i++) {
-            if (!mSkels[i]->isMobile())
->>>>>>> 76928043
+            if (!mSkeletons[i]->isMobile())
                 continue;
             tauVec.segment(mIndices[i], mSkeletons[i]->getNumGenCoords()) = mJ[i].transpose() * tempVec;
         }
@@ -471,13 +419,8 @@
         augMInv -= mZ.triangularView<Eigen::Lower>();
 
         Eigen::VectorXd tempVec = mDt * mGInv * mTauHat;
-<<<<<<< HEAD
         for (int i = 0; i < mSkeletons.size(); i++) {
-            if (mSkeletons[i]->getImmobileState())
-=======
-        for (int i = 0; i < mSkels.size(); i++) {
-            if (!mSkels[i]->isMobile())
->>>>>>> 76928043
+            if (!mSkeletons[i]->isMobile())
                 continue;
             tauVec.segment(mIndices[i], mSkeletons[i]->getNumGenCoords()) = mJ[i].transpose() * tempVec;
         }
@@ -583,13 +526,8 @@
     }
 
     Eigen::VectorXd lambda = Eigen::VectorXd::Zero(mGInv.rows());
-<<<<<<< HEAD
-    for (int i = 0; i < mSkeletons.size(); i++) {
-        if (mSkeletons[i]->getImmobileState())
-=======
-    for (int i = 0; i < mSkels.size(); i++) {
-        if (!mSkels[i]->isMobile())
->>>>>>> 76928043
+    for (int i = 0; i < mSkeletons.size(); i++) {
+        if (!mSkeletons[i]->isMobile())
             continue;
         mContactForces[i] = contactForces.segment(mIndices[i], mSkeletons[i]->getNumGenCoords());
 
@@ -634,13 +572,8 @@
     }
 
     Eigen::VectorXd lambda = Eigen::VectorXd::Zero(mGInv.rows());
-<<<<<<< HEAD
-    for (int i = 0; i < mSkeletons.size(); i++) {
-        if (mSkeletons[i]->getImmobileState())
-=======
-    for (int i = 0; i < mSkels.size(); i++) {
-        if (!mSkels[i]->isMobile())
->>>>>>> 76928043
+    for (int i = 0; i < mSkeletons.size(); i++) {
+        if (!mSkeletons[i]->isMobile())
             continue;
         mContactForces[i] = contactForces.segment(mIndices[i], mSkeletons[i]->getNumGenCoords());
 
@@ -664,13 +597,8 @@
 
 void ConstraintDynamics::updateMassMat() {
     int start = 0;
-<<<<<<< HEAD
-    for (int i = 0; i < mSkeletons.size(); i++) {
-        if (mSkeletons[i]->getImmobileState())
-=======
-    for (int i = 0; i < mSkels.size(); i++) {
-        if (!mSkels[i]->isMobile())
->>>>>>> 76928043
+    for (int i = 0; i < mSkeletons.size(); i++) {
+        if (!mSkeletons[i]->isMobile())
             continue;
         mMInv.block(start, start, mSkeletons[i]->getNumGenCoords(), mSkeletons[i]->getNumGenCoords()) = mSkeletons[i]->getInvMassMatrix();
         start += mSkeletons[i]->getNumGenCoords();
@@ -679,13 +607,8 @@
 
 void ConstraintDynamics::updateTauStar() {
     int startRow = 0;
-<<<<<<< HEAD
-    for (int i = 0; i < mSkeletons.size(); i++) {
-        if (mSkeletons[i]->getImmobileState())
-=======
-    for (int i = 0; i < mSkels.size(); i++) {
-        if (!mSkels[i]->isMobile())
->>>>>>> 76928043
+    for (int i = 0; i < mSkeletons.size(); i++) {
+        if (!mSkeletons[i]->isMobile())
             continue;
 
         Eigen::VectorXd tau = mSkeletons[i]->getExternalForces() + mSkeletons[i]->getInternalForces() + mSkeletons[i]->getDampingForces();
@@ -709,11 +632,7 @@
         Eigen::MatrixXd B21 = getTangentBasisMatrix(p, N21);
         Eigen::MatrixXd B12 = -B21;
 
-<<<<<<< HEAD
-        if (!mSkeletons[skelID1]->getImmobileState()) {
-=======
-        if (mSkels[skelID1]->isMobile()) {
->>>>>>> 76928043
+        if (mSkeletons[skelID1]->isMobile()) {
             int index1 = mIndices[skelID1];
             int NDOF1 = c.collisionNode1->getBodyNode()->getSkeleton()->getNumGenCoords();
             //    Vector3d N21 = c.normal;
@@ -723,11 +642,7 @@
             mB.block(index1, i * mNumDir, NDOF1, mNumDir).noalias() = J21t * B21;
         }
 
-<<<<<<< HEAD
-        if (!mSkeletons[skelID2]->getImmobileState()) {
-=======
-        if (mSkels[skelID2]->isMobile()) {
->>>>>>> 76928043
+        if (mSkeletons[skelID2]->isMobile()) {
             int index2 = mIndices[skelID2];
             int NDOF2 = c.collisionNode2->getBodyNode()->getSkeleton()->getNumGenCoords();
             //Vector3d N12 = -c.normal;
@@ -757,11 +672,7 @@
         Eigen::MatrixXd B21 = getTangentBasisMatrixODE(p, N21);
         Eigen::MatrixXd B12 = -B21;
 
-<<<<<<< HEAD
-        if (!mSkeletons[skelID1]->getImmobileState()) {
-=======
-        if (mSkels[skelID1]->isMobile()) {
->>>>>>> 76928043
+        if (mSkeletons[skelID1]->isMobile()) {
             int index1 = mIndices[skelID1];
             int NDOF1 = c.collisionNode1->getBodyNode()->getSkeleton()->getNumGenCoords();
             //    Vector3d N21 = c.normal;
@@ -771,11 +682,7 @@
             mB.block(index1, i * 2, NDOF1, 2).noalias() = J21t * B21;
         }
 
-<<<<<<< HEAD
-        if (!mSkeletons[skelID2]->getImmobileState()) {
-=======
-        if (mSkels[skelID2]->isMobile()) {
->>>>>>> 76928043
+        if (mSkeletons[skelID2]->isMobile()) {
             int index2 = mIndices[skelID2];
             int NDOF2 = c.collisionNode2->getBodyNode()->getSkeleton()->getNumGenCoords();
             //Vector3d N12 = -c.normal;
@@ -882,33 +789,19 @@
     }
     // compute JMInv, GInv, Z
     mGInv.triangularView<Eigen::Lower>().setZero();
-<<<<<<< HEAD
-    for (int i = 0; i < mSkeletons.size(); i++) {
-        if (mSkeletons[i]->getImmobileState())
-=======
-    for (int i = 0; i < mSkels.size(); i++) {
-        if (!mSkels[i]->isMobile())
->>>>>>> 76928043
+    for (int i = 0; i < mSkeletons.size(); i++) {
+        if (!mSkeletons[i]->isMobile())
             continue;
         mJMInv[i] = mJ[i] * mSkeletons[i]->getInvMassMatrix();
         mGInv.triangularView<Eigen::Lower>() += (mJMInv[i] * mJ[i].transpose());
     }
     mGInv = mGInv.ldlt().solve(Eigen::MatrixXd::Identity(mTotalRows, mTotalRows));
-<<<<<<< HEAD
-    for (int i = 0; i < mSkeletons.size(); i++) {
-        if (mSkeletons[i]->getImmobileState())
-=======
-    for (int i = 0; i < mSkels.size(); i++) {
-        if (!mSkels[i]->isMobile())
->>>>>>> 76928043
+    for (int i = 0; i < mSkeletons.size(); i++) {
+        if (!mSkeletons[i]->isMobile())
             continue;
         mZ.block(mIndices[i], mIndices[i], mSkeletons[i]->getNumGenCoords(), mSkeletons[i]->getNumGenCoords()).triangularView<Eigen::Lower>() = mJMInv[i].transpose() * mGInv * mJMInv[i];
         for (int j = 0; j < i; j++) {
-<<<<<<< HEAD
-            if (mSkeletons[j]->getImmobileState())
-=======
-            if (!mSkels[j]->isMobile())
->>>>>>> 76928043
+            if (!mSkeletons[j]->isMobile())
                 continue;
             mZ.block(mIndices[i], mIndices[j], mSkeletons[i]->getNumGenCoords(), mSkeletons[j]->getNumGenCoords()).noalias() = mJMInv[i].transpose() * mGInv * mJMInv[j];
         }
@@ -918,13 +811,8 @@
     double ks = 500;
     double kd = 50;
     mTauHat.setZero();
-<<<<<<< HEAD
-    for (int i = 0; i < mSkeletons.size(); i++) {
-        if (mSkeletons[i]->getImmobileState())
-=======
-    for (int i = 0; i < mSkels.size(); i++) {
-        if (!mSkels[i]->isMobile())
->>>>>>> 76928043
+    for (int i = 0; i < mSkeletons.size(); i++) {
+        if (!mSkeletons[i]->isMobile())
             continue;
         Eigen::VectorXd qDot = mSkeletons[i]->get_dq();
         mTauHat.noalias() += -(mJ[i] - mPreJ[i]) / mDt * qDot;
