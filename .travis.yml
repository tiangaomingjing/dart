language: cpp

sudo: required

dist: trusty

<<<<<<< HEAD
compiler:
  - gcc
  - clang

env:
  - BUILD_TYPE=Debug   TREAT_WARNINGS_AS_ERRORS=ON COVERALLS=ON COVERALLS_REPO_TOKEN=FKh1HgwfV5uzNrYxIT6ZWjcFqybYZSUym
  - BUILD_TYPE=Release TREAT_WARNINGS_AS_ERRORS=ON COVERALLS=OFF

=======
>>>>>>> 297d2f68
matrix:
  include:
    - os: linux
      compiler: gcc
      env: BUILD_TYPE=Debug COVERALLS=ON COMPILER=GCC
    - os: linux
      compiler: gcc
      env: BUILD_TYPE=Release COVERALLS=OFF COMPILER=GCC
    - os: linux
      compiler: clang
      env: BUILD_TYPE=Debug COVERALLS=OFF COMPILER=CLANG
    - os: linux
      compiler: clang
      env: BUILD_TYPE=Release COVERALLS=OFF COMPILER=CLANG
    - os: osx
      compiler: clang
      env: BUILD_TYPE=Debug COVERALLS=OFF COMPILER=CLANG
    - os: osx
      compiler: clang
      env: BUILD_TYPE=Release COVERALLS=OFF COMPILER=CLANG

install:
  - 'ci/install.sh'

script:
<<<<<<< HEAD
  - mkdir build && cd build
  - cmake -DCMAKE_BUILD_TYPE=$BUILD_TYPE -DDART_TREAT_WARNINGS_AS_ERRORS=$TREAT_WARNINGS_AS_ERRORS -DDART_COVERALLS=$COVERALLS ..
  - make -j4 all tutorials examples tests test
  - if [ $COVERALLS = ON ] && [ "$TRAVIS_OS_NAME" = "linux" ]; then make -j4 coveralls; fi
=======
  - 'ci/script.sh'
>>>>>>> 297d2f68

after_failure: 
  - cat Testing/Temporary/LastTest.log
  - cat Testing/Temporary/LastTestsFailed.log
<|MERGE_RESOLUTION|>--- conflicted
+++ resolved
@@ -4,17 +4,6 @@
 
 dist: trusty
 
-<<<<<<< HEAD
-compiler:
-  - gcc
-  - clang
-
-env:
-  - BUILD_TYPE=Debug   TREAT_WARNINGS_AS_ERRORS=ON COVERALLS=ON COVERALLS_REPO_TOKEN=FKh1HgwfV5uzNrYxIT6ZWjcFqybYZSUym
-  - BUILD_TYPE=Release TREAT_WARNINGS_AS_ERRORS=ON COVERALLS=OFF
-
-=======
->>>>>>> 297d2f68
 matrix:
   include:
     - os: linux
@@ -40,14 +29,7 @@
   - 'ci/install.sh'
 
 script:
-<<<<<<< HEAD
-  - mkdir build && cd build
-  - cmake -DCMAKE_BUILD_TYPE=$BUILD_TYPE -DDART_TREAT_WARNINGS_AS_ERRORS=$TREAT_WARNINGS_AS_ERRORS -DDART_COVERALLS=$COVERALLS ..
-  - make -j4 all tutorials examples tests test
-  - if [ $COVERALLS = ON ] && [ "$TRAVIS_OS_NAME" = "linux" ]; then make -j4 coveralls; fi
-=======
   - 'ci/script.sh'
->>>>>>> 297d2f68
 
 after_failure: 
   - cat Testing/Temporary/LastTest.log
