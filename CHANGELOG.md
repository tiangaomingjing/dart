## DART 6

<<<<<<< HEAD
### DART 6.1.0 (2016-XX-XX)

* Collision detection

  * Added distance API: [#744](https://github.com/dartsim/dart/pull/744)
  * Fixed direction of contact normal of BulletCollisionDetector: [#763](https://github.com/dartsim/dart/pull/763)

* Dynamics

  * Added `computeLagrangian()` to `MetaSkeleton` and `BodyNode`: [#746](https://github.com/dartsim/dart/pull/746)
  * Added new shapes: sphere, capsule, cone, and multi-sphere: [#770](https://github.com/dartsim/dart/pull/770), [#769](https://github.com/dartsim/dart/pull/769), [#745](https://github.com/dartsim/dart/pull/745)
  * Changed base class of joint from SingleDofJoint/MultiDofJoint to GenericJoint: [#747](https://github.com/dartsim/dart/pull/747)

* Planning

  * Fixed incorrect linking to flann library: [#761](https://github.com/dartsim/dart/pull/761)

* Parsers

  * Added `sdf` parsing for `fixed` joint and `material` tag of visual shape: [#775](https://github.com/dartsim/dart/pull/775)
  * Added support of urdfdom_headers 1.0: [#766](https://github.com/dartsim/dart/pull/766)

* Misc improvements and bug fixes

  * Added `virtual Shape::getType()` and deprecated `ShapeType Shape::getShapeType()`: [#724](https://github.com/dartsim/dart/pull/724)
  * Changed building with SIMD optional: [#765](https://github.com/dartsim/dart/pull/765), [#760](https://github.com/dartsim/dart/pull/760)
  * Fixed minor build and install issues: [#773](https://github.com/dartsim/dart/pull/773), [#772](https://github.com/dartsim/dart/pull/772)
  * Fixed Doxyfile to show missing member functions in API documentation: [#768](https://github.com/dartsim/dart/pull/768)
  * Fixed typo: [#756](https://github.com/dartsim/dart/pull/756), [#755](https://github.com/dartsim/dart/pull/755)

### DART 6.0.1 (2016-XX-XX)

* Collision detection

  * Added support of FCL 0.5.0: [#749](https://github.com/dartsim/dart/pull/749)
=======
### DART 6.0.1 (2016-06-29)

* Collision detection

  * Added support of FCL 0.5 and tinyxml2 4.0: [#749](https://github.com/dartsim/dart/pull/749)
>>>>>>> c8852c08
  * Added warnings for unsupported shape pairs of DARTCollisionDetector: [#722](https://github.com/dartsim/dart/pull/722)

* Dynamics

  * Fixed total mass is not being updated when bodies removed from Skeleton: [#731](https://github.com/dartsim/dart/pull/731)

* Misc improvements and bug fixes

  * Renamed `DEPRECATED` and `FORCEINLINE` to `DART_DEPRECATED` and `DART_FORCEINLINE` to avoid name conflicts: [#742](https://github.com/dartsim/dart/pull/742)
  * Updated copyright: added CMU to copyright holder, moved individual contributors to CONTRIBUTING.md: [#723](https://github.com/dartsim/dart/pull/723)

### DART 6.0.0 (2016-05-10)

* Common data structures

  * Added `Node`, `Aspect`, `State`, and `Properties`: [#713](https://github.com/dartsim/dart/pull/713), [#712](https://github.com/dartsim/dart/issues/712), [#708](https://github.com/dartsim/dart/pull/708), [#707](https://github.com/dartsim/dart/pull/707), [#659](https://github.com/dartsim/dart/pull/659), [#649](https://github.com/dartsim/dart/pull/649), [#645](https://github.com/dartsim/dart/issues/645), [#607](https://github.com/dartsim/dart/pull/607), [#598](https://github.com/dartsim/dart/pull/598), [#591](https://github.com/dartsim/dart/pull/591), [#531](https://github.com/dartsim/dart/pull/531) 
  * Added mathematical constants and user-defined literals for radian, degree, and pi: [#669](https://github.com/dartsim/dart/pull/669), [#314](https://github.com/dartsim/dart/issues/314)
  * Added `ShapeFrame` and `ShapeNode`: [#608](https://github.com/dartsim/dart/pull/608)
  * Added `BoundingBox`: [#547](https://github.com/dartsim/dart/pull/547), [#546](https://github.com/dartsim/dart/issues/546)

* Kinematics

  * Added convenient functions for setting joint limits: [#703](https://github.com/dartsim/dart/pull/703)
  * Added more description on `InverseKinematics::solve()`: [#624](https://github.com/dartsim/dart/pull/624)
  * Added API for utilizing analytical inverse kinematics: [#530](https://github.com/dartsim/dart/pull/530), [#463](https://github.com/dartsim/dart/issues/463)
  * Added color property to `Marker`: [#187](https://github.com/dartsim/dart/issues/187)
  * Improved `Skeleton` to clone `State` as well: [#691](https://github.com/dartsim/dart/pull/691)
  * Improved `ReferentialSkeleton` to be able to add and remove `BodyNode`s and `DegreeOfFreedom`s to/from `Group`s freely: [#557](https://github.com/dartsim/dart/pull/557), [#556](https://github.com/dartsim/dart/issues/556), [#548](https://github.com/dartsim/dart/issues/548)
  * Changed `Marker` into `Node`: [#692](https://github.com/dartsim/dart/pull/692), [#609](https://github.com/dartsim/dart/issues/609)
  * Renamed `Joint::get/setLocal[~]` to `Joint::get/setRelative[~]`: [#715](https://github.com/dartsim/dart/pull/715), [#714](https://github.com/dartsim/dart/issues/714)
  * Renamed `PositionLimited` to `PositionLimitEnforced`: [#447](https://github.com/dartsim/dart/issues/447)
  * Fixed initialization of joint position and velocity: [#691](https://github.com/dartsim/dart/pull/691), [#621](https://github.com/dartsim/dart/pull/621)
  * Fixed `InverseKinematics` when it's used with `FreeJoint` and `BallJoint`: [#683](https://github.com/dartsim/dart/pull/683)
  * Fixed ambiguous overload on `MetaSkeleton::getLinearJacobianDeriv`: [#628](https://github.com/dartsim/dart/pull/628), [#626](https://github.com/dartsim/dart/issues/626)

* Dynamics

  * Added `get/setLCPSolver` functions to `ConstraintSolver`: [#633](https://github.com/dartsim/dart/pull/633)
  * Added `ServoMotorConstraint` as a preliminary implementation for `SERVO` actuator type: [#566](https://github.com/dartsim/dart/pull/566)
  * Improved `ConstraintSolver` to obey C++11 ownership conventions: [#616](https://github.com/dartsim/dart/pull/616)
  * Fixed segfualting of `DantzigLCPSolver` when the constraint dimension is zero: [#634](https://github.com/dartsim/dart/pull/634)
  * Fixed missing implementations in ConstrainedGroup: [#586](https://github.com/dartsim/dart/pull/586)
  * Fixed incorrect applying of joint constraint impulses: [#317](https://github.com/dartsim/dart/issues/317)
  * Deprecated `draw()` functions of dynamics classes: [#654](https://github.com/dartsim/dart/pull/654)

* Collision detection

  * Added `CollisionGroup` and refactored `CollisionDetector` to be more versatile: [#711](https://github.com/dartsim/dart/pull/711), [#704](https://github.com/dartsim/dart/pull/704), [#689](https://github.com/dartsim/dart/pull/689), [#631](https://github.com/dartsim/dart/pull/631), [#642](https://github.com/dartsim/dart/issues/642), [#20](https://github.com/dartsim/dart/issues/20)
  * Improved API for self collision checking options: [#718](https://github.com/dartsim/dart/pull/718), [#702](https://github.com/dartsim/dart/issues/702)
  * Deprecated `BodyNode::isColliding`; collision sets are moved to `CollisionResult`: [#694](https://github.com/dartsim/dart/pull/694), [#670](https://github.com/dartsim/dart/pull/670), [#668](https://github.com/dartsim/dart/pull/668), [#666](https://github.com/dartsim/dart/issues/666)

* Parsers

  * Added back VSK parser: [#602](https://github.com/dartsim/dart/pull/602), [#561](https://github.com/dartsim/dart/pull/561), [#254](https://github.com/dartsim/dart/issues/254)
  * Fixed segfault of `SdfParser` when `nullptr` `ResourceRetriever` is passed: [#663](https://github.com/dartsim/dart/pull/663)

* GUI features

  * Merged `renderer` namespace into `gui` namespace: [#652](https://github.com/dartsim/dart/pull/652), [#589](https://github.com/dartsim/dart/issues/589)
  * Moved `osgDart` under `dart::gui` namespace as `dart::gui::osg`: [#651](https://github.com/dartsim/dart/pull/651)
  * Fixed GlutWindow::screenshot(): [#623](https://github.com/dartsim/dart/pull/623), [#395](https://github.com/dartsim/dart/issues/395)

* Simulation

  * Fixed `World::clone()` didn't clone the collision detector: [#658](https://github.com/dartsim/dart/pull/658)
  * Fixed bug of `World` concurrency: [#577](https://github.com/dartsim/dart/pull/577), [#576](https://github.com/dartsim/dart/issues/576)

* Misc improvements and bug fixes

  * Added `make_unique<T>` that was omitted from C++11: [#639](https://github.com/dartsim/dart/pull/639)
  * Added missing `override` keywords: [#617](https://github.com/dartsim/dart/pull/617), [#535](https://github.com/dartsim/dart/pull/535)
  * Added gcc warning flag `-Wextra`: [#600](https://github.com/dartsim/dart/pull/600)
  * Improved memory management of `constraint` namespace: [#584](https://github.com/dartsim/dart/pull/584), [#583](https://github.com/dartsim/dart/issues/583)
  * Changed the extension of headers from `.h` to `.hpp`: [#709](https://github.com/dartsim/dart/pull/709), [#693](https://github.com/dartsim/dart/pull/693), [#568](https://github.com/dartsim/dart/issues/568)
  * Changed Doxyfile to gnerate tag file: [#690](https://github.com/dartsim/dart/pull/690)
  * Changed the convention to use `std::size_t` over `size_t`: [#681](https://github.com/dartsim/dart/pull/681), [#656](https://github.com/dartsim/dart/issues/656)
  * Changed CMake to configure preprocessors using `#cmakedefine`: [#648](https://github.com/dartsim/dart/pull/648), [#641](https://github.com/dartsim/dart/pull/641)
  * Updated copyright years: [#679](https://github.com/dartsim/dart/pull/679), [#160](https://github.com/dartsim/dart/issues/160)
  * Renamed directory name `apps` to `examples`: [#685](https://github.com/dartsim/dart/pull/685)
  * Fixed warnings of unused variables in release mode: [#646](https://github.com/dartsim/dart/pull/646)
  * Fixed typo of `getNumPluralAddoName` in utility macro: [#615](https://github.com/dartsim/dart/issues/615)
  * Fixed linker error by adding namespace-scope definitions for `constexpr static` members: [#603](https://github.com/dartsim/dart/pull/603)
  * Fixed segfault from nullptr meshes: [#585](https://github.com/dartsim/dart/pull/585)
  * Fixed typo of tutorial with minor improvements: [#573](https://github.com/dartsim/dart/pull/573)
  * Fixed `NameManager<T>::removeEntries(~)` called a function that does not exist: [#564](https://github.com/dartsim/dart/pull/564), [#554](https://github.com/dartsim/dart/issues/554)
  * Fixed missing definitions for various functions: [#558](https://github.com/dartsim/dart/pull/558), [#555](https://github.com/dartsim/dart/issues/555)
  * Fixed const correctness of `BodyNode::getMomentsOfInertia()`: [#541](https://github.com/dartsim/dart/pull/541), [#540](https://github.com/dartsim/dart/issues/540)
  * Fixed `ftel` bug in Linux with an workaround: [#533](https://github.com/dartsim/dart/pull/533)
  * Removed unnecessary `virtual` keyword for overriding functions: [#680](https://github.com/dartsim/dart/pull/680)
  * Removed deprecated APIs in DART 5: [#678](https://github.com/dartsim/dart/pull/678)

* Build and test issues

  * Added CMake target for code coverage testing, and automatic reporting: [#688](https://github.com/dartsim/dart/pull/688), [#687](https://github.com/dartsim/dart/issues/687), [#638](https://github.com/dartsim/dart/pull/638), [#632](https://github.com/dartsim/dart/pull/632)
  * Added missing `liburdfdom-dev` dependency in Ubuntu package: [#574](https://github.com/dartsim/dart/pull/574)
  * Modulized DART libraries: [#706](https://github.com/dartsim/dart/pull/706), [#675](https://github.com/dartsim/dart/pull/675), [#652](https://github.com/dartsim/dart/pull/652), [#477](https://github.com/dartsim/dart/issues/477)
  * Improved Travis-CI script: [#655](https://github.com/dartsim/dart/pull/655)
  * Improved CMake script by splitting tutorials, examples, and tests into separate targets: [#644](https://github.com/dartsim/dart/pull/644)
  * Improved wording of the cmake warning messages for ASSIMP: [#553](https://github.com/dartsim/dart/pull/553)
  * Changed Travis-CI to treat warning as errors using `-Werror` flags: [#682](https://github.com/dartsim/dart/pull/682), [#677](https://github.com/dartsim/dart/issues/677)
  * Changed Travis-CI to test DART with bullet collision detector: [#650](https://github.com/dartsim/dart/pull/650), [#376](https://github.com/dartsim/dart/issues/376)
  * Changed the minimum requirement of Visual Studio version to 2015: [#592](https://github.com/dartsim/dart/issues/592)
  * Changed CMake to build gui::osg examples when `DART_BUILD_EXAMPLES` is on: [#536](https://github.com/dartsim/dart/pull/536)
  * Simplfied Travis-CI tests for general pushes: [#700](https://github.com/dartsim/dart/pull/700)
  * Fixed Eigen memory alignment issue in testCollision.cpp: [#719](https://github.com/dartsim/dart/pull/719)
  * Fixed `BULLET_INCLUDE_DIRS` in `DARTConfig.cmake`: [#697](https://github.com/dartsim/dart/pull/697)
  * Fixed linking with Bullet on OS X El Capitan by supporting for Bullet built with double precision: [#660](https://github.com/dartsim/dart/pull/660), [#657](https://github.com/dartsim/dart/issues/657)
  * Fixed FCL version check logic in the main `CMakeLists.txt`: [#640](https://github.com/dartsim/dart/pull/640)
  * Fixed `find_package(DART)` on optimizer components: [#637](https://github.com/dartsim/dart/pull/637)
  * Fixed linking against `${DART_LIBRARIES}` not working in Ubuntu 14.04: [#630](https://github.com/dartsim/dart/pull/630), [#629](https://github.com/dartsim/dart/issues/629)
  * Fixed Visual Studio 2015 build errors: [#580](https://github.com/dartsim/dart/pull/580)
  * Removed OpenGL dependency from `dart` library: [#667](https://github.com/dartsim/dart/pull/667)
  * Removed version check for Bullet: [#636](https://github.com/dartsim/dart/pull/636), [#625](https://github.com/dartsim/dart/issues/625)


## DART 5

### Version 5.1.3 (201X-XX-XX)

1. Added support for Bullet built with double precision (backport [#660](https://github.com/dartsim/dart/pull/660))
    * [Pull request #777](https://github.com/dartsim/dart/pull/777)

1. Switched to use btGImpactMeshShape instead of btConvexTriangleMeshShape for mesh
    * [Pull request #764](https://github.com/dartsim/dart/pull/764)

1. Backported [#749](https://github.com/dartsim/dart/pull/749) to DART 5.1
    * [Pull request #759](https://github.com/dartsim/dart/pull/759)

### Version 5.1.2 (2016-04-25)

1. Fixed inverse kinematics (backporting)
    * [Pull request #684](https://github.com/dartsim/dart/pull/684)

1. Fixed aligned memory allocation with Eigen objects in loading meshes
    * [Pull request #606](https://github.com/dartsim/dart/pull/606)

1. Fixed incorrect applying joint constraint impulses (backporting)
    * [Pull request #579](https://github.com/dartsim/dart/pull/579)

1. Fixed some build and packaging issues
    * [Pull request #559](https://github.com/dartsim/dart/pull/559)
    * [Pull request #595](https://github.com/dartsim/dart/pull/595)
    * [Pull request #696](https://github.com/dartsim/dart/pull/696)

### Version 5.1.1 (2015-11-06)

1. Add bullet dependency to package.xml
    * [Pull request #523](https://github.com/dartsim/dart/pull/523)

1. Improved handling of missing symbols of Assimp package
    * [Pull request #542](https://github.com/dartsim/dart/pull/542)

1. Improved travis-ci build log for Mac
    * [Pull request #529](https://github.com/dartsim/dart/pull/529)

1. Fixed warnings in Function.cpp
    * [Pull request #550](https://github.com/dartsim/dart/pull/550)

1. Fixed build failures on AppVeyor
    * [Pull request #543](https://github.com/dartsim/dart/pull/543)

1. Fixed const qualification of ResourceRetriever
    * [Pull request #534](https://github.com/dartsim/dart/pull/534)
    * [Issue #532](https://github.com/dartsim/dart/issues/532)

1. Fixed aligned memory allocation with Eigen objects
    * [Pull request #527](https://github.com/dartsim/dart/pull/527)

1. Fixed copy safety for various classes
    * [Pull request #526](https://github.com/dartsim/dart/pull/526)
    * [Pull request #539](https://github.com/dartsim/dart/pull/539)
    * [Issue #524](https://github.com/dartsim/dart/issues/524)

### Version 5.1.0 (2015-10-15)

1. Fixed incorrect rotational motion of BallJoint and FreeJoint
    * [Pull request #518](https://github.com/dartsim/dart/pull/518)

1. Removed old documents: dart-tutorial, programmingGuide
    * [Pull request #515](https://github.com/dartsim/dart/pull/515)

1. Fixed aligned memory allocation with Eigen objects
    * [Pull request #513](https://github.com/dartsim/dart/pull/513)

1. Fixed segfault in Linkage::Criteria
    * [Pull request #491](https://github.com/dartsim/dart/pull/491)
    * [Issue #489](https://github.com/dartsim/dart/issues/489)

1. Improved sdf/urdf parser
    * [Pull request #497](https://github.com/dartsim/dart/pull/497)
    * [Pull request #485](https://github.com/dartsim/dart/pull/485)

1. Fixed CMake warnings
    * [Pull request #483](https://github.com/dartsim/dart/pull/483)

1. Fixed build issues on Windows
    * [Pull request #516](https://github.com/dartsim/dart/pull/516)
    * [Pull request #509](https://github.com/dartsim/dart/pull/509)
    * [Pull request #486](https://github.com/dartsim/dart/pull/486)
    * [Pull request #482](https://github.com/dartsim/dart/pull/482)
    * [Issue #487](https://github.com/dartsim/dart/issues/487)

1. Fixed IpoptSolver bugs
    * [Pull request #481](https://github.com/dartsim/dart/pull/481)

1. Added Frame::getTransform(withRespecTo, inCoordinatesOf)
    * [Pull request #475](https://github.com/dartsim/dart/pull/475)
    * [Issue #471](https://github.com/dartsim/dart/issues/471)

1. Improved API documentation -- set the SHOW_USED_FILES tag to NO
    * [Pull request #474](https://github.com/dartsim/dart/pull/474)

1. Added convenience setters for generalized coordinates of FreeJoint
    * [Pull request #470](https://github.com/dartsim/dart/pull/470)
    * [Pull request #507](https://github.com/dartsim/dart/pull/507)

1. Fixed compilation warnings
    * [Pull request #480](https://github.com/dartsim/dart/pull/480)
    * [Pull request #469](https://github.com/dartsim/dart/pull/469)
    * [Issue #418](https://github.com/dartsim/dart/issues/418)

1. Added a mutex to Skeleton
    * [Pull request #466](https://github.com/dartsim/dart/pull/466)

1. Added generic URIs support
    * [Pull request #464](https://github.com/dartsim/dart/pull/464)
    * [Pull request #517](https://github.com/dartsim/dart/pull/517)

1. Added End Effector, Inverse Kinematics, and osgDart
    * [Pull request #461](https://github.com/dartsim/dart/pull/461)
    * [Pull request #495](https://github.com/dartsim/dart/pull/495)
    * [Pull request #502](https://github.com/dartsim/dart/pull/502)
    * [Pull request #506](https://github.com/dartsim/dart/pull/506)
    * [Pull request #514](https://github.com/dartsim/dart/pull/514)
    * [Issue #381](https://github.com/dartsim/dart/issues/381)
    * [Issue #454](https://github.com/dartsim/dart/issues/454)
    * [Issue #478](https://github.com/dartsim/dart/issues/478)

1. Removed outdated packaging scripts
    * [Pull request #456](https://github.com/dartsim/dart/pull/456)

1. Added initial position and initial velocity properties
    * [Pull request #449](https://github.com/dartsim/dart/pull/449)

1. Added a package.xml file for REP-136 support
    * [Pull request #446](https://github.com/dartsim/dart/pull/446)

1. Improved Linkage and Chain Criteria
    * [Pull request #443](https://github.com/dartsim/dart/pull/443)
    * [Issue #437](https://github.com/dartsim/dart/issues/437)

1. Added Joint::isCyclic to mark SO(2) topology
    * [Pull request #441](https://github.com/dartsim/dart/pull/441)

1. Fixed SEGFAULTs in DartLoader
    * [Pull request #439](https://github.com/dartsim/dart/pull/439)

1. Added the SYSTEM flag to include_directories
    * [Pull request #435](https://github.com/dartsim/dart/pull/435)

1. Improved Joint warning
    * [Pull request #430](https://github.com/dartsim/dart/pull/430)

1. Added tutorials (http://dart.readthedocs.org/)
    * [Pull request #504](https://github.com/dartsim/dart/pull/504)
    * [Pull request #484](https://github.com/dartsim/dart/pull/484)
    * [Pull request #423](https://github.com/dartsim/dart/pull/423)
    * [Pull request #511](https://github.com/dartsim/dart/pull/511)

### Version 5.0.2 (2015-09-28)

1. Fixed bug in Jacobian update notifications
    * [Pull request #500](https://github.com/dartsim/dart/pull/500)
    * [Issue #499](https://github.com/dartsim/dart/issues/499)

### Version 5.0.1 (2015-07-28)

1. Improved app indexing for bipedStand and atlasSimbicon
    * [Pull request #417](https://github.com/dartsim/dart/pull/417)

1. Added clipping command when it exceeds the limits
    * [Pull request #419](https://github.com/dartsim/dart/pull/419)

1. Improved CollisionNode's index validity check
    * [Pull request #421](https://github.com/dartsim/dart/pull/421)

1. Standardized warning messages for Joints
    * [Pull request #425](https://github.com/dartsim/dart/pull/425)
    * [Pull request #429](https://github.com/dartsim/dart/pull/429)

1. Fixed bug in SDF parser -- correct child for a joint
    * [Pull request #431](https://github.com/dartsim/dart/pull/431)

1. Fixed SDF parsing for single link model without joint
    * [Pull request #444](https://github.com/dartsim/dart/pull/444)

1. Added missing virtual destructors to Properties in Entity and [Soft]BodyNode
    * [Pull request #458](https://github.com/dartsim/dart/pull/458)

1. Limited maximum required version of Assimp less than 3.0~dfsg-4
    * [Pull request #459](https://github.com/dartsim/dart/pull/459)

1. Fixed SEGFAULTs in DartLoader
    * [Pull request #472](https://github.com/dartsim/dart/pull/472)

### Version 5.0.0 (2015-06-15)

1. Fixed aligned memory allocation with Eigen objects
    * [Pull request #414](https://github.com/dartsim/dart/pull/414)

1. Added some missing API for DegreeOfFreedom
    * [Pull request #408](https://github.com/dartsim/dart/pull/408)

1. Replaced logMaps with Eigen::AngleAxisd
    * [Pull request #407](https://github.com/dartsim/dart/pull/407)

1. Improved FCL collision detector
    * [Pull request #405](https://github.com/dartsim/dart/pull/405)

1. Removed deprecated API and suppressed warnings
    * [Pull request #404](https://github.com/dartsim/dart/pull/404)

1. Added use of OpenGL's multisample anti-aliasing
    * [Pull request #402](https://github.com/dartsim/dart/pull/402)

1. Added computation of differences of generalized coordinates
    * [Pull request #389](https://github.com/dartsim/dart/pull/389)
    * [Issue #290](https://github.com/dartsim/dart/issues/290)

1. Added deprecated and force-linline definitions for clang
    * [Pull request #384](https://github.com/dartsim/dart/pull/384)
    * [Issue #379](https://github.com/dartsim/dart/issues/379)

1. Eradicated memory leaks and maked classes copy-safe and clonable
    * [Pull request #369](https://github.com/dartsim/dart/pull/369)
    * [Pull request #390](https://github.com/dartsim/dart/pull/390)
    * [Pull request #391](https://github.com/dartsim/dart/pull/391)
    * [Pull request #392](https://github.com/dartsim/dart/pull/392)
    * [Pull request #397](https://github.com/dartsim/dart/pull/397)
    * [Pull request #415](https://github.com/dartsim/dart/pull/415)
    * [Issue #280](https://github.com/dartsim/dart/issues/280)
    * [Issue #339](https://github.com/dartsim/dart/issues/339)
    * [Issue #370](https://github.com/dartsim/dart/issues/370)
    * [Issue #383](https://github.com/dartsim/dart/issues/383)

1. Improved PlaneShape constructors
    * [Pull request #366](https://github.com/dartsim/dart/pull/366)
    * [Pull request #377](https://github.com/dartsim/dart/pull/377)
    * [Issue #373](https://github.com/dartsim/dart/issues/373)

1. Added appveyor options for parallel build and detailed log
    * [Pull request #365](https://github.com/dartsim/dart/pull/365)

1. Improved robustness and package handling for URDF parsing
    * [Pull request #364](https://github.com/dartsim/dart/pull/364)

1. Fixed bug in BodyNode::_updateBodyJacobianSpatialDeriv()
    * [Pull request #363](https://github.com/dartsim/dart/pull/363)

1. Added alpha channel and Color functions
    * [Pull request #359](https://github.com/dartsim/dart/pull/359)
    * [Issue #358](https://github.com/dartsim/dart/issues/358)

1. Added Jacobian getters to Skeleton
    * [Pull request #357](https://github.com/dartsim/dart/pull/357)

1. Added ArrowShape for visualizing arrows
    * [Pull request #356](https://github.com/dartsim/dart/pull/356)

1. Fixed matrix dimension bug in operationalSpaceControl app
    * [Pull request #354](https://github.com/dartsim/dart/pull/354)

1. Added build type definitions
    * [Pull request #353](https://github.com/dartsim/dart/pull/353)

1. Added Signal class
    * [Pull request #350](https://github.com/dartsim/dart/pull/350)

1. Added LineSegmentShape for visualizing line segments
    * [Pull request #349](https://github.com/dartsim/dart/pull/349)
    * [Issue #346](https://github.com/dartsim/dart/issues/346)

1. Fixed segfault in SoftSdfParser
    * [Pull request #345](https://github.com/dartsim/dart/pull/345)

1. Added subscriptions for destructions and notifications
    * [Pull request #343](https://github.com/dartsim/dart/pull/343)

1. Added NloptSolver::[get/set]NumMaxEvaluations()
    * [Pull request #342](https://github.com/dartsim/dart/pull/342)

1. Added support of Eigen::VectorXd in parser
    * [Pull request #341](https://github.com/dartsim/dart/pull/341)

1. Added Skeleton::getNumJoints()
    * [Pull request #335](https://github.com/dartsim/dart/pull/335)

1. Fixed bug in DARTCollide for sphere-sphere collision
    * [Pull request #332](https://github.com/dartsim/dart/pull/332)

1. Fixed naming issues for Skeletons in World
    * [Pull request #331](https://github.com/dartsim/dart/pull/331)
    * [Issue #330](https://github.com/dartsim/dart/issues/330)

1. Added PlanarJoint support for URDF loader
    * [Pull request #326](https://github.com/dartsim/dart/pull/326)

1. Fixed rotation of the inertia reference frame for URDF loader
    * [Pull request #326](https://github.com/dartsim/dart/pull/326)
    * [Issue #47](https://github.com/dartsim/dart/issues/47)

1. Fixed bug in loading WorldFile
    * [Pull request #325](https://github.com/dartsim/dart/pull/325)

1. Added plotting of 2D trajectories
    * [Pull request #324](https://github.com/dartsim/dart/pull/324)

1. Removed unsupported axis orders of EulerJoint
    * [Pull request #323](https://github.com/dartsim/dart/pull/323)
    * [Issue #321](https://github.com/dartsim/dart/issues/321)

1. Added convenience functions to help with setting joint positions
    * [Pull request #322](https://github.com/dartsim/dart/pull/322)
    * [Pull request #338](https://github.com/dartsim/dart/pull/338)

1. Added Frame class and auto-updating for forward kinematics
    * [Pull request #319](https://github.com/dartsim/dart/pull/319)
    * [Pull request #344](https://github.com/dartsim/dart/pull/344)
    * [Pull request #367](https://github.com/dartsim/dart/pull/367)
    * [Pull request #380](https://github.com/dartsim/dart/pull/380)
    * [Issue #289](https://github.com/dartsim/dart/issues/289)
    * [Issue #294](https://github.com/dartsim/dart/issues/294)
    * [Issue #305](https://github.com/dartsim/dart/issues/305)

1. Added Travis-CI build test for OSX
    * [Pull request #313](https://github.com/dartsim/dart/pull/313)
    * [Issue #258](https://github.com/dartsim/dart/issues/258)

1. Added specification of minimum dependency version
    * [Pull request #306](https://github.com/dartsim/dart/pull/306)

## DART 4

### Version 4.3.6 (2016-04-16)

1. Fixed duplicate entries in Skeleton::mBodyNodes causing segfault in destructor
    * [Issue #671](https://github.com/dartsim/dart/issues/671)
    * [Pull request #672](https://github.com/dartsim/dart/pull/672)

### Version 4.3.5 (2016-01-09)

1. Fixed incorrect applying of joint constraint impulses (backported from 6.0.0)
    * [Pull request #578](https://github.com/dartsim/dart/pull/578)

### Version 4.3.4 (2015-01-24)

1. Fixed build issue with gtest on Mac
    * [Pull request #315](https://github.com/dartsim/dart/pull/315)

### Version 4.3.3 (2015-01-23)

1. Fixed joint Coulomb friction
    * [Pull request #311](https://github.com/dartsim/dart/pull/311)

### Version 4.3.2 (2015-01-22)

1. Fixed installation -- missing headers (utils/urdf, utils/sdf)

### Version 4.3.1 (2015-01-21)

1. Fixed API incompatibility introduced by dart-4.3.0
    * [Issue #303](https://github.com/dartsim/dart/issues/303)
    * [Pull request #309](https://github.com/dartsim/dart/pull/309)

### Version 4.3.0 (2015-01-19)

1. Added name manager for efficient name look-up and unique naming
    * [Pull request #277](https://github.com/dartsim/dart/pull/277)
1. Added all-inclusive header and namespace headers
    * [Pull request #278](https://github.com/dartsim/dart/pull/278)
1. Added DegreeOfFreedom class for getting/setting data of individual generalized coordinates
    * [Pull request #288](https://github.com/dartsim/dart/pull/288)
1. Added hybrid dynamics
    * [Pull request #298](https://github.com/dartsim/dart/pull/298)
1. Added joint actuator types
    * [Pull request #298](https://github.com/dartsim/dart/pull/298)
1. Added Coulomb joint friction
    * [Pull request #301](https://github.com/dartsim/dart/pull/301)
1. Migrated to C++11
    * [Pull request #268](https://github.com/dartsim/dart/pull/268)
    * [Pull request #299](https://github.com/dartsim/dart/pull/299)
1. Improved readability of CMake output messages
    * [Pull request #272](https://github.com/dartsim/dart/pull/272)
1. Fixed const-correctneess of member functions
    * [Pull request #277](https://github.com/dartsim/dart/pull/277)
1. Added handling use of 'package:/' in URDF
    * [Pull request #273](https://github.com/dartsim/dart/pull/273)
    * [Issue #271](https://github.com/dartsim/dart/issues/271)

### Version 4.2.1 (2015-01-07)

1. Fixed version numbering of shared libraries in debian packages
    * [Pull request #286](https://github.com/dartsim/dart/pull/286)
1. Fixed Jacobian and its derivatives of FreeJoint/BallJoint
    * [Pull request #284](https://github.com/dartsim/dart/pull/284)

### Version 4.2.0 (2014-11-22)

1. Added reset functions for Simulation and Recording class
    * [Pull request #231](https://github.com/dartsim/dart/pull/231)
1. Added operational space control example
    * [Pull request #257](https://github.com/dartsim/dart/pull/257)
1. Fixed misuse of Bullet collision shapes
    * [Pull request #228](https://github.com/dartsim/dart/pull/228)
1. Fixed adjacent body pair check for Bullet collision detector
    * [Pull request #246](https://github.com/dartsim/dart/pull/246)
1. Fixed incorrect computation of constraint impulse for BallJointConstraint and WeldJointContraint
    * [Pull request #247](https://github.com/dartsim/dart/pull/247)
1. Improved generation of soft box shape for soft body
    * [Commit ec31f44](https://github.com/dartsim/dart/commit/ec31f44)

### Version 4.1.1 (2014-07-17)

1. Added ABI check script
    * [Pull request #226](https://github.com/dartsim/dart/pull/226)
    * [Pull request #227](https://github.com/dartsim/dart/pull/227)
1. Fixed build issues on Linux
    * [Pull request #214](https://github.com/dartsim/dart/pull/214)
    * [Pull request #219](https://github.com/dartsim/dart/pull/219)
1. Fixed build issues on Windows
    * [Pull request #215](https://github.com/dartsim/dart/pull/215)
    * [Pull request #217](https://github.com/dartsim/dart/pull/217)
1. Fixed unintended warning messages
    * [Pull request #220](https://github.com/dartsim/dart/pull/220)

### Version 4.1.0 (2014-07-02)

1. Fixed bug in switching collision detectors
    * [Issue #127](https://github.com/dartsim/dart/issues/127)
    * [Pull request #195](https://github.com/dartsim/dart/pull/195)
1. Fixed kinematics and dynamics when a skeleton has multiple parent-less bodies
    * [Pull request #196](https://github.com/dartsim/dart/pull/196)
1. Fixed issue on installing DART 4 alongside DART 3 on Linux
    * [Issue #122](https://github.com/dartsim/dart/issues/122)
    * [Pull request #203](https://github.com/dartsim/dart/pull/203)
1. Fixed warnings on gcc
    * [Pull request #206](https://github.com/dartsim/dart/pull/206)
1. Renamed getDof() to getNumDofs()
    * [Pull request #209](https://github.com/dartsim/dart/pull/209)
1. Added cylinder shape for soft body
    * [Pull request #210](https://github.com/dartsim/dart/pull/210)

### Version 4.0.0 (2014-06-02)

1. Added implicit joint spring force and damping force
1. Added planar joint
1. Added soft body dynamics
1. Added computation of velocity and acceleration of COM
1. Added bullet collision detector
  * [Pull request #156](https://github.com/dartsim/dart/pull/156)
1. Improved performance of forward dynamics algorithm
  * [Pull request #188](https://github.com/dartsim/dart/pull/188)
1. Improved dynamics API for Skeleton and Joint
  * [Pull request #161](https://github.com/dartsim/dart/pull/161)
  * [Pull request #192](https://github.com/dartsim/dart/pull/192)
  * [Pull request #193](https://github.com/dartsim/dart/pull/193)
1. Improved constraint dynamics solver
  * [Pull request #184](https://github.com/dartsim/dart/pull/184)
1. Improved calculation of equations of motion using Featherstone algorithm
  * [Issue #85](https://github.com/dartsim/dart/issues/87)
1. Improved optimizer interface and added nlopt solver
  * [Pull request #152](https://github.com/dartsim/dart/pull/152)
1. Fixed self collision bug
  * [Issue #125](https://github.com/dartsim/dart/issues/125)
1. Fixed incorrect integration of BallJoint and FreeJoint
  * [Issue #122](https://github.com/dartsim/dart/issues/122)
  * [Pull request #168](https://github.com/dartsim/dart/pull/168)

## DART 3

### Version 3.0 (2013-11-04)

1. Removed Transformation classes. Their functionality is now included in joint classes.
1. Added Featherstone algorithm. Can currently only be used without collision handling. The old algortihm is still present and used for that case.
1. Removed kinematics namespace. Functionality is moved to dynamics classes.
1. Added dart root namespace
1. A lot of function and variable renames
1. Added constraint namespace
1. Added "common" namespace

## DART 2

### Version 2.6 (2013-09-07)

1. Clean-up of build system:
  * Renamed DART_INCLUDEDIR to the standard-compliant DART_INCLUDE_DIRS in CMake files. Users need to adapt their CMake files for this change.
  * Users no longer need to call find_package(DARTExt) in the CMake files. A call to find_package(DART) also finds its dependencies now.
  * Allow user to overwrite installation prefix
  * Add possibility to include DART header files as '#include \<dart/dynamics/Skeleton.h\>' in addition to '#include \<dynamics/Skeleton.h\>'
  * Allow out-of-source builds
1. URDF loader:
  * Major clean-up
  * Consider mesh scaling factor

### Version 2.5 (2013-07-16)

1. Replaced robotics::World with simulation::World
1. Removed robotics::Robot
1. Added simulation::SimWindow
1. Some speed-up of Eigen calculations
1. Added abstract trajectory interface
1. ConstraintDynamics handles contact, joint limit and other constraint forces simultaneously
1. Improved Lemke algorithm for solving LCP
1. Renamed skeletonDynamics::getQDotVector() to getPoseVelocity()
1. Added abstract CollisionDetector interface allowing for multiple different collision detector implementations.
1. Created math namespace
1. Added System class as base class to Skeleton and Joint
1. URDF loader: Removed ability to load nonstandard URDF files with an object tag
1. Added support for multiple shapes per BodyNode
1. Made urdfdom a dependency instead of including it in the DART source
1. Added function to CollisionDetector to let user check a specific pair of BodyNodes for collision

### Version 2.4 (2013-03-05)

1. Mass and inertia are no longer stored in Shape but in BodyNode.
1. Different shapes for collision and visualization (not just different meshes)
1. Shapes are no longer centered at the COM but can be transformed independently relative to the link frame.
1. Improved URDF support
  * Support for non-mesh shapes
  * Does not create dummy root nodes anymore
  * Support for continuous joints
  * Support for arbitrary joint axes for revolute joints (but not for prismatic joints) instead of only axis-aligned joint axes
  * Support for relative mesh paths even if the robot and world URDF files are in different directories
  * All supported joint types can be root joints
1. Clean-up of the Robot class
1. Removed Object class
1. More robust build and installation process on Linux<|MERGE_RESOLUTION|>--- conflicted
+++ resolved
@@ -1,6 +1,5 @@
 ## DART 6
 
-<<<<<<< HEAD
 ### DART 6.1.0 (2016-XX-XX)
 
 * Collision detection
@@ -35,14 +34,7 @@
 
 * Collision detection
 
-  * Added support of FCL 0.5.0: [#749](https://github.com/dartsim/dart/pull/749)
-=======
-### DART 6.0.1 (2016-06-29)
-
-* Collision detection
-
   * Added support of FCL 0.5 and tinyxml2 4.0: [#749](https://github.com/dartsim/dart/pull/749)
->>>>>>> c8852c08
   * Added warnings for unsupported shape pairs of DARTCollisionDetector: [#722](https://github.com/dartsim/dart/pull/722)
 
 * Dynamics
