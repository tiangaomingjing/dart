--- conflicted
+++ resolved
@@ -10,13 +10,10 @@
 
 ### DART 6.4.0 (201X-XX-XX)
 
-<<<<<<< HEAD
-=======
 * License
 
   * Added Personal Robotics Lab and Open Source Robotics Foundation as contributors: [#929](https://github.com/dartsim/dart/pull/929)
 
->>>>>>> 118b45df
 ### [DART 6.3.0 (2017-10-04)](https://github.com/dartsim/dart/milestone/36?closed=1)
 
 * Collision detection
